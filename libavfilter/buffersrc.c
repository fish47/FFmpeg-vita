/*
 * Copyright (c) 2008 Vitor Sessak
 *
 * This file is part of FFmpeg.
 *
 * FFmpeg is free software; you can redistribute it and/or
 * modify it under the terms of the GNU Lesser General Public
 * License as published by the Free Software Foundation; either
 * version 2.1 of the License, or (at your option) any later version.
 *
 * FFmpeg is distributed in the hope that it will be useful,
 * but WITHOUT ANY WARRANTY; without even the implied warranty of
 * MERCHANTABILITY or FITNESS FOR A PARTICULAR PURPOSE.  See the GNU
 * Lesser General Public License for more details.
 *
 * You should have received a copy of the GNU Lesser General Public
 * License along with FFmpeg; if not, write to the Free Software
 * Foundation, Inc., 51 Franklin Street, Fifth Floor, Boston, MA 02110-1301 USA
 */

/**
 * @file
 * memory buffer source filter
 */

#include "audio.h"
#include "avfilter.h"
#include "buffersrc.h"
#include "formats.h"
#include "internal.h"
#include "video.h"
#include "avcodec.h"

#include "libavutil/audioconvert.h"
#include "libavutil/fifo.h"
#include "libavutil/imgutils.h"
#include "libavutil/opt.h"
#include "libavutil/samplefmt.h"

typedef struct {
    const AVClass    *class;
    AVFifoBuffer     *fifo;
    AVRational        time_base;     ///< time_base to set in the output link
    AVRational        frame_rate;    ///< frame_rate to set in the output link
    unsigned          nb_failed_requests;
    unsigned          warning_limit;

    /* video only */
    int               w, h;
    enum PixelFormat  pix_fmt;
    AVRational        pixel_aspect;
    char              *sws_param;

    /* audio only */
    int sample_rate;
    enum AVSampleFormat sample_fmt;
    char               *sample_fmt_str;
    uint64_t channel_layout;
    char    *channel_layout_str;

    int eof;
} BufferSourceContext;

#define CHECK_VIDEO_PARAM_CHANGE(s, c, width, height, format)\
    if (c->w != width || c->h != height || c->pix_fmt != format) {\
        av_log(s, AV_LOG_ERROR, "Changing frame properties on the fly is not supported.\n");\
        return AVERROR(EINVAL);\
    }

#define CHECK_AUDIO_PARAM_CHANGE(s, c, srate, ch_layout, format)\
    if (c->sample_fmt != format || c->sample_rate != srate ||\
        c->channel_layout != ch_layout) {\
        av_log(s, AV_LOG_ERROR, "Changing frame properties on the fly is not supported.\n");\
        return AVERROR(EINVAL);\
    }

int av_buffersrc_add_frame(AVFilterContext *buffer_src,
                           const AVFrame *frame, int flags)
{
    AVFilterBufferRef *picref;
    int ret;

    if (!frame) /* NULL for EOF */
        return av_buffersrc_add_ref(buffer_src, NULL, flags);

    switch (buffer_src->outputs[0]->type) {
    case AVMEDIA_TYPE_VIDEO:
<<<<<<< HEAD
        picref = avfilter_get_video_buffer_ref_from_frame(frame, AV_PERM_WRITE);
        break;
    case AVMEDIA_TYPE_AUDIO:
        picref = avfilter_get_audio_buffer_ref_from_frame(frame, AV_PERM_WRITE);
=======
        CHECK_VIDEO_PARAM_CHANGE(buffer_filter, c, frame->width, frame->height,
                                 frame->format);
        buf = ff_get_video_buffer(buffer_filter->outputs[0], AV_PERM_WRITE,
                                  c->w, c->h);
        if (!buf)
            return AVERROR(ENOMEM);

        av_image_copy(buf->data, buf->linesize, frame->data, frame->linesize,
                      c->pix_fmt, c->w, c->h);
        break;
    case AVMEDIA_TYPE_AUDIO:
        CHECK_AUDIO_PARAM_CHANGE(buffer_filter, c, frame->sample_rate, frame->channel_layout,
                                 frame->format);
        buf = ff_get_audio_buffer(buffer_filter->outputs[0], AV_PERM_WRITE,
                                  frame->nb_samples);
        if (!buf)
            return AVERROR(ENOMEM);

        av_samples_copy(buf->extended_data, frame->extended_data,
                        0, 0, frame->nb_samples,
                        av_get_channel_layout_nb_channels(frame->channel_layout),
                        frame->format);
>>>>>>> df53a4a7
        break;
    default:
        return AVERROR(ENOSYS);
    }
    if (!picref)
        return AVERROR(ENOMEM);
    ret = av_buffersrc_add_ref(buffer_src, picref, flags);
    picref->buf->data[0] = NULL;
    avfilter_unref_buffer(picref);
    return ret;
}

int av_buffersrc_write_frame(AVFilterContext *buffer_filter, AVFrame *frame)
{
    return av_buffersrc_add_frame(buffer_filter, frame, 0);
}

int av_buffersrc_add_ref(AVFilterContext *s, AVFilterBufferRef *buf, int flags)
{
    BufferSourceContext *c = s->priv;
    AVFilterBufferRef *to_free = NULL;
    int ret;

    if (!buf) {
        c->eof = 1;
        return 0;
    } else if (c->eof)
        return AVERROR(EINVAL);

    if (!av_fifo_space(c->fifo) &&
        (ret = av_fifo_realloc2(c->fifo, av_fifo_size(c->fifo) +
                                         sizeof(buf))) < 0)
        return ret;

    if (!(flags & AV_BUFFERSRC_FLAG_NO_CHECK_FORMAT)) {
        switch (s->outputs[0]->type) {
        case AVMEDIA_TYPE_VIDEO:
            CHECK_VIDEO_PARAM_CHANGE(s, c, buf->video->w, buf->video->h, buf->format);
            break;
        case AVMEDIA_TYPE_AUDIO:
            CHECK_AUDIO_PARAM_CHANGE(s, c, buf->audio->sample_rate, buf->audio->channel_layout,
                                     buf->format);
            break;
        default:
            return AVERROR(EINVAL);
        }
    }
    if (!(flags & AV_BUFFERSRC_FLAG_NO_COPY))
        to_free = buf = ff_copy_buffer_ref(s->outputs[0], buf);
    if(!buf)
        return -1;

    if ((ret = av_fifo_generic_write(c->fifo, &buf, sizeof(buf), NULL)) < 0) {
        avfilter_unref_buffer(to_free);
        return ret;
    }
    c->nb_failed_requests = 0;
    if (c->warning_limit &&
        av_fifo_size(c->fifo) / sizeof(buf) >= c->warning_limit) {
        av_log(s, AV_LOG_WARNING,
               "%d buffers queued in %s, something may be wrong.\n",
               c->warning_limit,
               (char *)av_x_if_null(s->name, s->filter->name));
        c->warning_limit *= 10;
    }

    return 0;
}

#ifdef FF_API_BUFFERSRC_BUFFER
int av_buffersrc_buffer(AVFilterContext *s, AVFilterBufferRef *buf)
{
    return av_buffersrc_add_ref(s, buf, AV_BUFFERSRC_FLAG_NO_COPY);
}
#endif

unsigned av_buffersrc_get_nb_failed_requests(AVFilterContext *buffer_src)
{
    return ((BufferSourceContext *)buffer_src->priv)->nb_failed_requests;
}

#define OFFSET(x) offsetof(BufferSourceContext, x)
#define V AV_OPT_FLAG_VIDEO_PARAM
static const AVOption buffer_options[] = {
    { "time_base",      NULL, OFFSET(time_base),           AV_OPT_TYPE_RATIONAL,   { 0 }, 0, INT_MAX, V },
    { "frame_rate",     NULL, OFFSET(frame_rate),          AV_OPT_TYPE_RATIONAL,   { 0 }, 0, INT_MAX, V },
    { "video_size",     NULL, OFFSET(w),                   AV_OPT_TYPE_IMAGE_SIZE,           .flags = V },
    { "pix_fmt",        NULL, OFFSET(pix_fmt),             AV_OPT_TYPE_PIXEL_FMT,            .flags = V },
    { "pixel_aspect",   NULL, OFFSET(pixel_aspect),        AV_OPT_TYPE_RATIONAL,   { 0 }, 0, INT_MAX, V },
    { "sws_param",      NULL, OFFSET(sws_param),           AV_OPT_TYPE_STRING,               .flags = V },
    { NULL },
};
#undef V

AVFILTER_DEFINE_CLASS(buffer);

static av_cold int init_video(AVFilterContext *ctx, const char *args)
{
    BufferSourceContext *c = ctx->priv;
    char pix_fmt_str[128], sws_param[256] = "", *colon, *equal;
    int ret, n = 0;

    c->class = &buffer_class;

    if (!args) {
        av_log(ctx, AV_LOG_ERROR, "Arguments required\n");
        return AVERROR(EINVAL);
    }
    colon = strchr(args, ':');
    equal = strchr(args, '=');
    if (equal && (!colon || equal < colon)) {
        av_opt_set_defaults(c);
        ret = av_set_options_string(c, args, "=", ":");
        if (ret < 0) {
            av_log(ctx, AV_LOG_ERROR, "Error parsing options string: %s\n", args);
            goto fail;
        }
    } else {
    if ((n = sscanf(args, "%d:%d:%127[^:]:%d:%d:%d:%d:%255c", &c->w, &c->h, pix_fmt_str,
                    &c->time_base.num, &c->time_base.den,
                    &c->pixel_aspect.num, &c->pixel_aspect.den, sws_param)) < 7) {
        av_log(ctx, AV_LOG_ERROR, "Expected at least 7 arguments, but only %d found in '%s'\n", n, args);
        ret = AVERROR(EINVAL);
        goto fail;
    }
    av_log(ctx, AV_LOG_WARNING, "Flat options syntax is deprecated, use key=value pairs\n");

    if ((ret = ff_parse_pixel_format(&c->pix_fmt, pix_fmt_str, ctx)) < 0)
        goto fail;
    c->sws_param = av_strdup(sws_param);
    if (!c->sws_param) {
        ret = AVERROR(ENOMEM);
        goto fail;
    }
    }

    if (!(c->fifo = av_fifo_alloc(sizeof(AVFilterBufferRef*)))) {
        ret = AVERROR(ENOMEM);
        goto fail;
    }

    av_log(ctx, AV_LOG_VERBOSE, "w:%d h:%d pixfmt:%s tb:%d/%d fr:%d/%d sar:%d/%d sws_param:%s\n",
           c->w, c->h, av_pix_fmt_descriptors[c->pix_fmt].name,
           c->time_base.num, c->time_base.den, c->frame_rate.num, c->frame_rate.den,
           c->pixel_aspect.num, c->pixel_aspect.den, (char *)av_x_if_null(c->sws_param, ""));
    c->warning_limit = 100;
    return 0;

fail:
    av_opt_free(c);
    return ret;
}

#define A AV_OPT_FLAG_AUDIO_PARAM
static const AVOption abuffer_options[] = {
    { "time_base",      NULL, OFFSET(time_base),           AV_OPT_TYPE_RATIONAL, { 0 }, 0, INT_MAX, A },
    { "sample_rate",    NULL, OFFSET(sample_rate),         AV_OPT_TYPE_INT,      { 0 }, 0, INT_MAX, A },
    { "sample_fmt",     NULL, OFFSET(sample_fmt_str),      AV_OPT_TYPE_STRING,             .flags = A },
    { "channel_layout", NULL, OFFSET(channel_layout_str),  AV_OPT_TYPE_STRING,             .flags = A },
    { NULL },
};

AVFILTER_DEFINE_CLASS(abuffer);

static av_cold int init_audio(AVFilterContext *ctx, const char *args)
{
    BufferSourceContext *s = ctx->priv;
    int ret = 0;

    s->class = &abuffer_class;
    av_opt_set_defaults(s);

    if ((ret = av_set_options_string(s, args, "=", ":")) < 0) {
        av_log(ctx, AV_LOG_ERROR, "Error parsing options string: '%s'\n", args);
        goto fail;
    }

    s->sample_fmt = av_get_sample_fmt(s->sample_fmt_str);
    if (s->sample_fmt == AV_SAMPLE_FMT_NONE) {
        av_log(ctx, AV_LOG_ERROR, "Invalid sample format '%s'\n",
               s->sample_fmt_str);
        ret = AVERROR(EINVAL);
        goto fail;
    }

    s->channel_layout = av_get_channel_layout(s->channel_layout_str);
    if (!s->channel_layout) {
        av_log(ctx, AV_LOG_ERROR, "Invalid channel layout '%s'\n",
               s->channel_layout_str);
        ret = AVERROR(EINVAL);
        goto fail;
    }

    if (!(s->fifo = av_fifo_alloc(sizeof(AVFilterBufferRef*)))) {
        ret = AVERROR(ENOMEM);
        goto fail;
    }

    if (!s->time_base.num)
        s->time_base = (AVRational){1, s->sample_rate};

    av_log(ctx, AV_LOG_VERBOSE,
           "tb:%d/%d samplefmt:%s samplerate:%d chlayout:%s\n",
           s->time_base.num, s->time_base.den, s->sample_fmt_str,
           s->sample_rate, s->channel_layout_str);
    s->warning_limit = 100;

fail:
    av_opt_free(s);
    return ret;
}

static av_cold void uninit(AVFilterContext *ctx)
{
    BufferSourceContext *s = ctx->priv;
    while (s->fifo && av_fifo_size(s->fifo)) {
        AVFilterBufferRef *buf;
        av_fifo_generic_read(s->fifo, &buf, sizeof(buf), NULL);
        avfilter_unref_buffer(buf);
    }
    av_fifo_free(s->fifo);
    s->fifo = NULL;
    av_freep(&s->sws_param);
}

static int query_formats(AVFilterContext *ctx)
{
    BufferSourceContext *c = ctx->priv;
    AVFilterChannelLayouts *channel_layouts = NULL;
    AVFilterFormats *formats = NULL;
    AVFilterFormats *samplerates = NULL;

    switch (ctx->outputs[0]->type) {
    case AVMEDIA_TYPE_VIDEO:
        ff_add_format(&formats, c->pix_fmt);
        ff_set_common_formats(ctx, formats);
        break;
    case AVMEDIA_TYPE_AUDIO:
        ff_add_format(&formats,           c->sample_fmt);
        ff_set_common_formats(ctx, formats);

        ff_add_format(&samplerates,       c->sample_rate);
        ff_set_common_samplerates(ctx, samplerates);

        ff_add_channel_layout(&channel_layouts, c->channel_layout);
        ff_set_common_channel_layouts(ctx, channel_layouts);
        break;
    default:
        return AVERROR(EINVAL);
    }

    return 0;
}

static int config_props(AVFilterLink *link)
{
    BufferSourceContext *c = link->src->priv;

    switch (link->type) {
    case AVMEDIA_TYPE_VIDEO:
        link->w = c->w;
        link->h = c->h;
        link->sample_aspect_ratio = c->pixel_aspect;
        break;
    case AVMEDIA_TYPE_AUDIO:
        link->channel_layout = c->channel_layout;
        link->sample_rate    = c->sample_rate;
        break;
    default:
        return AVERROR(EINVAL);
    }

    link->time_base = c->time_base;
    link->frame_rate = c->frame_rate;
    return 0;
}

static int request_frame(AVFilterLink *link)
{
    BufferSourceContext *c = link->src->priv;
    AVFilterBufferRef *buf;
    int ret = 0;

    if (!av_fifo_size(c->fifo)) {
        if (c->eof)
            return AVERROR_EOF;
        c->nb_failed_requests++;
        return AVERROR(EAGAIN);
    }
    av_fifo_generic_read(c->fifo, &buf, sizeof(buf), NULL);

    switch (link->type) {
    case AVMEDIA_TYPE_VIDEO:
        if ((ret = ff_start_frame(link, buf)) < 0 ||
            (ret = ff_draw_slice(link, 0, link->h, 1)) < 0 ||
            (ret = ff_end_frame(link)) < 0)
            return ret;
        break;
    case AVMEDIA_TYPE_AUDIO:
        ret = ff_filter_samples(link, buf);
        break;
    default:
        avfilter_unref_bufferp(&buf);
        return AVERROR(EINVAL);
    }

    return ret;
}

static int poll_frame(AVFilterLink *link)
{
    BufferSourceContext *c = link->src->priv;
    int size = av_fifo_size(c->fifo);
    if (!size && c->eof)
        return AVERROR_EOF;
    return size/sizeof(AVFilterBufferRef*);
}

AVFilter avfilter_vsrc_buffer = {
    .name      = "buffer",
    .description = NULL_IF_CONFIG_SMALL("Buffer video frames, and make them accessible to the filterchain."),
    .priv_size = sizeof(BufferSourceContext),
    .query_formats = query_formats,

    .init      = init_video,
    .uninit    = uninit,

    .inputs    = (const AVFilterPad[]) {{ .name = NULL }},
    .outputs   = (const AVFilterPad[]) {{ .name            = "default",
                                          .type            = AVMEDIA_TYPE_VIDEO,
                                          .request_frame   = request_frame,
                                          .poll_frame      = poll_frame,
                                          .config_props    = config_props, },
                                        { .name = NULL}},
};

AVFilter avfilter_asrc_abuffer = {
    .name          = "abuffer",
    .description   = NULL_IF_CONFIG_SMALL("Buffer audio frames, and make them accessible to the filterchain."),
    .priv_size     = sizeof(BufferSourceContext),
    .query_formats = query_formats,

    .init      = init_audio,
    .uninit    = uninit,

    .inputs    = (const AVFilterPad[]) {{ .name = NULL }},
    .outputs   = (const AVFilterPad[]) {{ .name            = "default",
                                          .type            = AVMEDIA_TYPE_AUDIO,
                                          .request_frame   = request_frame,
                                          .poll_frame      = poll_frame,
                                          .config_props    = config_props, },
                                        { .name = NULL}},
};<|MERGE_RESOLUTION|>--- conflicted
+++ resolved
@@ -85,35 +85,10 @@
 
     switch (buffer_src->outputs[0]->type) {
     case AVMEDIA_TYPE_VIDEO:
-<<<<<<< HEAD
         picref = avfilter_get_video_buffer_ref_from_frame(frame, AV_PERM_WRITE);
         break;
     case AVMEDIA_TYPE_AUDIO:
         picref = avfilter_get_audio_buffer_ref_from_frame(frame, AV_PERM_WRITE);
-=======
-        CHECK_VIDEO_PARAM_CHANGE(buffer_filter, c, frame->width, frame->height,
-                                 frame->format);
-        buf = ff_get_video_buffer(buffer_filter->outputs[0], AV_PERM_WRITE,
-                                  c->w, c->h);
-        if (!buf)
-            return AVERROR(ENOMEM);
-
-        av_image_copy(buf->data, buf->linesize, frame->data, frame->linesize,
-                      c->pix_fmt, c->w, c->h);
-        break;
-    case AVMEDIA_TYPE_AUDIO:
-        CHECK_AUDIO_PARAM_CHANGE(buffer_filter, c, frame->sample_rate, frame->channel_layout,
-                                 frame->format);
-        buf = ff_get_audio_buffer(buffer_filter->outputs[0], AV_PERM_WRITE,
-                                  frame->nb_samples);
-        if (!buf)
-            return AVERROR(ENOMEM);
-
-        av_samples_copy(buf->extended_data, frame->extended_data,
-                        0, 0, frame->nb_samples,
-                        av_get_channel_layout_nb_channels(frame->channel_layout),
-                        frame->format);
->>>>>>> df53a4a7
         break;
     default:
         return AVERROR(ENOSYS);
