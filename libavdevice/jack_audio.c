/*
 * JACK Audio Connection Kit input device
 * Copyright (c) 2009 Samalyse
 * Author: Olivier Guilyardi <olivier samalyse com>
 *
 * This file is part of FFmpeg.
 *
 * FFmpeg is free software; you can redistribute it and/or
 * modify it under the terms of the GNU Lesser General Public
 * License as published by the Free Software Foundation; either
 * version 2.1 of the License, or (at your option) any later version.
 *
 * FFmpeg is distributed in the hope that it will be useful,
 * but WITHOUT ANY WARRANTY; without even the implied warranty of
 * MERCHANTABILITY or FITNESS FOR A PARTICULAR PURPOSE.  See the GNU
 * Lesser General Public License for more details.
 *
 * You should have received a copy of the GNU Lesser General Public
 * License along with FFmpeg; if not, write to the Free Software
 * Foundation, Inc., 51 Franklin Street, Fifth Floor, Boston, MA 02110-1301 USA
 */

#include "config.h"
#include <semaphore.h>
#include <jack/jack.h>

#include "libavutil/log.h"
#include "libavutil/fifo.h"
#include "libavutil/opt.h"
#include "libavcodec/avcodec.h"
<<<<<<< HEAD
#include "libavformat/timefilter.h"
#include "avdevice.h"
=======
#include "libavformat/avformat.h"
#include "timefilter.h"
>>>>>>> f4b51d06

/**
 * Size of the internal FIFO buffers as a number of audio packets
 */
#define FIFO_PACKETS_NUM 16

typedef struct {
    AVClass        *class;
    jack_client_t * client;
    int             activated;
    sem_t           packet_count;
    jack_nframes_t  sample_rate;
    jack_nframes_t  buffer_size;
    jack_port_t **  ports;
    int             nports;
    TimeFilter *    timefilter;
    AVFifoBuffer *  new_pkts;
    AVFifoBuffer *  filled_pkts;
    int             pkt_xrun;
    int             jack_xrun;
} JackData;

static int process_callback(jack_nframes_t nframes, void *arg)
{
    /* Warning: this function runs in realtime. One mustn't allocate memory here
     * or do any other thing that could block. */

    int i, j;
    JackData *self = arg;
    float * buffer;
    jack_nframes_t latency, cycle_delay;
    AVPacket pkt;
    float *pkt_data;
    double cycle_time;

    if (!self->client)
        return 0;

    /* The approximate delay since the hardware interrupt as a number of frames */
    cycle_delay = jack_frames_since_cycle_start(self->client);

    /* Retrieve filtered cycle time */
    cycle_time = ff_timefilter_update(self->timefilter,
                                      av_gettime() / 1000000.0 - (double) cycle_delay / self->sample_rate,
                                      self->buffer_size);

    /* Check if an empty packet is available, and if there's enough space to send it back once filled */
    if ((av_fifo_size(self->new_pkts) < sizeof(pkt)) || (av_fifo_space(self->filled_pkts) < sizeof(pkt))) {
        self->pkt_xrun = 1;
        return 0;
    }

    /* Retrieve empty (but allocated) packet */
    av_fifo_generic_read(self->new_pkts, &pkt, sizeof(pkt), NULL);

    pkt_data  = (float *) pkt.data;
    latency   = 0;

    /* Copy and interleave audio data from the JACK buffer into the packet */
    for (i = 0; i < self->nports; i++) {
        latency += jack_port_get_total_latency(self->client, self->ports[i]);
        buffer = jack_port_get_buffer(self->ports[i], self->buffer_size);
        for (j = 0; j < self->buffer_size; j++)
            pkt_data[j * self->nports + i] = buffer[j];
    }

    /* Timestamp the packet with the cycle start time minus the average latency */
    pkt.pts = (cycle_time - (double) latency / (self->nports * self->sample_rate)) * 1000000.0;

    /* Send the now filled packet back, and increase packet counter */
    av_fifo_generic_write(self->filled_pkts, &pkt, sizeof(pkt), NULL);
    sem_post(&self->packet_count);

    return 0;
}

static void shutdown_callback(void *arg)
{
    JackData *self = arg;
    self->client = NULL;
}

static int xrun_callback(void *arg)
{
    JackData *self = arg;
    self->jack_xrun = 1;
    ff_timefilter_reset(self->timefilter);
    return 0;
}

static int supply_new_packets(JackData *self, AVFormatContext *context)
{
    AVPacket pkt;
    int test, pkt_size = self->buffer_size * self->nports * sizeof(float);

    /* Supply the process callback with new empty packets, by filling the new
     * packets FIFO buffer with as many packets as possible. process_callback()
     * can't do this by itself, because it can't allocate memory in realtime. */
    while (av_fifo_space(self->new_pkts) >= sizeof(pkt)) {
        if ((test = av_new_packet(&pkt, pkt_size)) < 0) {
            av_log(context, AV_LOG_ERROR, "Could not create packet of size %d\n", pkt_size);
            return test;
        }
        av_fifo_generic_write(self->new_pkts, &pkt, sizeof(pkt), NULL);
    }
    return 0;
}

static int start_jack(AVFormatContext *context)
{
    JackData *self = context->priv_data;
    jack_status_t status;
    int i, test;
    double o, period;

    /* Register as a JACK client, using the context filename as client name. */
    self->client = jack_client_open(context->filename, JackNullOption, &status);
    if (!self->client) {
        av_log(context, AV_LOG_ERROR, "Unable to register as a JACK client\n");
        return AVERROR(EIO);
    }

    sem_init(&self->packet_count, 0, 0);

    self->sample_rate = jack_get_sample_rate(self->client);
    self->ports       = av_malloc(self->nports * sizeof(*self->ports));
    self->buffer_size = jack_get_buffer_size(self->client);

    /* Register JACK ports */
    for (i = 0; i < self->nports; i++) {
        char str[16];
        snprintf(str, sizeof(str), "input_%d", i + 1);
        self->ports[i] = jack_port_register(self->client, str,
                                            JACK_DEFAULT_AUDIO_TYPE,
                                            JackPortIsInput, 0);
        if (!self->ports[i]) {
            av_log(context, AV_LOG_ERROR, "Unable to register port %s:%s\n",
                   context->filename, str);
            jack_client_close(self->client);
            return AVERROR(EIO);
        }
    }

    /* Register JACK callbacks */
    jack_set_process_callback(self->client, process_callback, self);
    jack_on_shutdown(self->client, shutdown_callback, self);
    jack_set_xrun_callback(self->client, xrun_callback, self);

    /* Create time filter */
    period            = (double) self->buffer_size / self->sample_rate;
    o                 = 2 * M_PI * 1.5 * period; /// bandwidth: 1.5Hz
    self->timefilter  = ff_timefilter_new (1.0 / self->sample_rate, sqrt(2 * o), o * o);

    /* Create FIFO buffers */
    self->filled_pkts = av_fifo_alloc(FIFO_PACKETS_NUM * sizeof(AVPacket));
    /* New packets FIFO with one extra packet for safety against underruns */
    self->new_pkts    = av_fifo_alloc((FIFO_PACKETS_NUM + 1) * sizeof(AVPacket));
    if ((test = supply_new_packets(self, context))) {
        jack_client_close(self->client);
        return test;
    }

    return 0;

}

static void free_pkt_fifo(AVFifoBuffer *fifo)
{
    AVPacket pkt;
    while (av_fifo_size(fifo)) {
        av_fifo_generic_read(fifo, &pkt, sizeof(pkt), NULL);
        av_free_packet(&pkt);
    }
    av_fifo_free(fifo);
}

static void stop_jack(JackData *self)
{
    if (self->client) {
        if (self->activated)
            jack_deactivate(self->client);
        jack_client_close(self->client);
    }
    sem_destroy(&self->packet_count);
    free_pkt_fifo(self->new_pkts);
    free_pkt_fifo(self->filled_pkts);
    av_freep(&self->ports);
    ff_timefilter_destroy(self->timefilter);
}

static int audio_read_header(AVFormatContext *context, AVFormatParameters *params)
{
    JackData *self = context->priv_data;
    AVStream *stream;
    int test;

    if ((test = start_jack(context)))
        return test;

    stream = avformat_new_stream(context, NULL);
    if (!stream) {
        stop_jack(self);
        return AVERROR(ENOMEM);
    }

    stream->codec->codec_type   = AVMEDIA_TYPE_AUDIO;
#if HAVE_BIGENDIAN
    stream->codec->codec_id     = CODEC_ID_PCM_F32BE;
#else
    stream->codec->codec_id     = CODEC_ID_PCM_F32LE;
#endif
    stream->codec->sample_rate  = self->sample_rate;
    stream->codec->channels     = self->nports;

    av_set_pts_info(stream, 64, 1, 1000000);  /* 64 bits pts in us */
    return 0;
}

static int audio_read_packet(AVFormatContext *context, AVPacket *pkt)
{
    JackData *self = context->priv_data;
    struct timespec timeout = {0, 0};
    int test;

    /* Activate the JACK client on first packet read. Activating the JACK client
     * means that process_callback() starts to get called at regular interval.
     * If we activate it in audio_read_header(), we're actually reading audio data
     * from the device before instructed to, and that may result in an overrun. */
    if (!self->activated) {
        if (!jack_activate(self->client)) {
            self->activated = 1;
            av_log(context, AV_LOG_INFO,
                   "JACK client registered and activated (rate=%dHz, buffer_size=%d frames)\n",
                   self->sample_rate, self->buffer_size);
        } else {
            av_log(context, AV_LOG_ERROR, "Unable to activate JACK client\n");
            return AVERROR(EIO);
        }
    }

    /* Wait for a packet comming back from process_callback(), if one isn't available yet */
    timeout.tv_sec = av_gettime() / 1000000 + 2;
    if (sem_timedwait(&self->packet_count, &timeout)) {
        if (errno == ETIMEDOUT) {
            av_log(context, AV_LOG_ERROR,
                   "Input error: timed out when waiting for JACK process callback output\n");
        } else {
            av_log(context, AV_LOG_ERROR, "Error while waiting for audio packet: %s\n",
                   strerror(errno));
        }
        if (!self->client)
            av_log(context, AV_LOG_ERROR, "Input error: JACK server is gone\n");

        return AVERROR(EIO);
    }

    if (self->pkt_xrun) {
        av_log(context, AV_LOG_WARNING, "Audio packet xrun\n");
        self->pkt_xrun = 0;
    }

    if (self->jack_xrun) {
        av_log(context, AV_LOG_WARNING, "JACK xrun\n");
        self->jack_xrun = 0;
    }

    /* Retrieve the packet filled with audio data by process_callback() */
    av_fifo_generic_read(self->filled_pkts, pkt, sizeof(*pkt), NULL);

    if ((test = supply_new_packets(self, context)))
        return test;

    return 0;
}

static int audio_read_close(AVFormatContext *context)
{
    JackData *self = context->priv_data;
    stop_jack(self);
    return 0;
}

#define OFFSET(x) offsetof(JackData, x)
static const AVOption options[] = {
    { "channels", "Number of audio channels.", OFFSET(nports), AV_OPT_TYPE_INT, { 2 }, 1, INT_MAX, AV_OPT_FLAG_DECODING_PARAM },
    { NULL },
};

static const AVClass jack_indev_class = {
    .class_name     = "JACK indev",
    .item_name      = av_default_item_name,
    .option         = options,
    .version        = LIBAVUTIL_VERSION_INT,
};

AVInputFormat ff_jack_demuxer = {
    .name           = "jack",
    .long_name      = NULL_IF_CONFIG_SMALL("JACK Audio Connection Kit"),
    .priv_data_size = sizeof(JackData),
    .read_header    = audio_read_header,
    .read_packet    = audio_read_packet,
    .read_close     = audio_read_close,
    .flags          = AVFMT_NOFILE,
    .priv_class     = &jack_indev_class,
};<|MERGE_RESOLUTION|>--- conflicted
+++ resolved
@@ -28,13 +28,9 @@
 #include "libavutil/fifo.h"
 #include "libavutil/opt.h"
 #include "libavcodec/avcodec.h"
-<<<<<<< HEAD
-#include "libavformat/timefilter.h"
-#include "avdevice.h"
-=======
 #include "libavformat/avformat.h"
 #include "timefilter.h"
->>>>>>> f4b51d06
+#include "avdevice.h"
 
 /**
  * Size of the internal FIFO buffers as a number of audio packets
