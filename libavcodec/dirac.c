--- conflicted
+++ resolved
@@ -34,9 +34,6 @@
 #include "internal.h"
 #include "mpeg12data.h"
 
-<<<<<<< HEAD
-/* defaults for source parameters */
-=======
 #if CONFIG_DIRAC_PARSE
 
 typedef struct dirac_source_params {
@@ -59,8 +56,7 @@
     uint8_t color_spec_index;       ///< index into dirac_color_spec_presets[]
 } dirac_source_params;
 
-// defaults for source parameters
->>>>>>> e02de9df
+/* defaults for source parameters */
 static const dirac_source_params dirac_source_parameters_defaults[] = {
     {  640,  480, 2, 0, 0,  1, 1,  640,  480, 0, 0, 1, 0 },
     {  176,  120, 2, 0, 0,  9, 2,  176,  120, 0, 0, 1, 1 },
@@ -144,13 +140,8 @@
 
 /* [DIRAC_STD] 10.3 Parse Source Parameters.
  * source_parameters(base_video_format) */
-<<<<<<< HEAD
-static int parse_source_parameters(AVCodecContext *avctx, GetBitContext *gb,
-                                   dirac_source_params *source, int *bit_depth)
-=======
 static int parse_source_parameters(AVDiracSeqHeader *dsh, GetBitContext *gb,
                                    void *log_ctx)
->>>>>>> e02de9df
 {
     AVRational frame_rate = { 0, 0 };
     unsigned luma_depth = 8, luma_offset = 16;
@@ -169,18 +160,11 @@
     /* [DIRAC_STD] custom_chroma_format_flag */
     if (get_bits1(gb))
         /* [DIRAC_STD] CHROMA_FORMAT_INDEX */
-<<<<<<< HEAD
-        source->chroma_format = svq3_get_ue_golomb(gb);
-    if (source->chroma_format > 2U) {
-        av_log(avctx, AV_LOG_ERROR, "Unknown chroma format %d\n",
-               source->chroma_format);
-=======
         dsh->chroma_format = svq3_get_ue_golomb(gb);
-    if (dsh->chroma_format > 2) {
+    if (dsh->chroma_format > 2U) {
         if (log_ctx)
             av_log(log_ctx, AV_LOG_ERROR, "Unknown chroma format %d\n",
                    dsh->chroma_format);
->>>>>>> e02de9df
         return AVERROR_INVALIDDATA;
     }
 
@@ -188,24 +172,15 @@
     /* [DIRAC_STD] custom_scan_format_flag */
     if (get_bits1(gb))
         /* [DIRAC_STD] SOURCE_SAMPLING */
-<<<<<<< HEAD
-        source->interlaced = svq3_get_ue_golomb(gb);
-    if (source->interlaced > 1U)
-=======
         dsh->interlaced = svq3_get_ue_golomb(gb);
-    if (dsh->interlaced > 1)
->>>>>>> e02de9df
+    if (dsh->interlaced > 1U)
         return AVERROR_INVALIDDATA;
 
     /* [DIRAC_STD] 10.3.5 Frame Rate. frame_rate(video_params) */
     if (get_bits1(gb)) { /* [DIRAC_STD] custom_frame_rate_flag */
         dsh->frame_rate_index = svq3_get_ue_golomb(gb);
 
-<<<<<<< HEAD
-        if (source->frame_rate_index > 10U)
-=======
-        if (dsh->frame_rate_index > 10)
->>>>>>> e02de9df
+        if (dsh->frame_rate_index > 10U)
             return AVERROR_INVALIDDATA;
 
         if (!dsh->frame_rate_index) {
@@ -231,11 +206,7 @@
         /* [DIRAC_STD] index */
         dsh->aspect_ratio_index = svq3_get_ue_golomb(gb);
 
-<<<<<<< HEAD
-        if (source->aspect_ratio_index > 6U)
-=======
-        if (dsh->aspect_ratio_index > 6)
->>>>>>> e02de9df
+        if (dsh->aspect_ratio_index > 6U)
             return AVERROR_INVALIDDATA;
 
         if (!dsh->aspect_ratio_index) {
@@ -268,19 +239,11 @@
         /* [DIRAC_STD] index */
         dsh->pixel_range_index = svq3_get_ue_golomb(gb);
 
-<<<<<<< HEAD
-        if (source->pixel_range_index > 4U)
+        if (dsh->pixel_range_index > 4U)
             return AVERROR_INVALIDDATA;
 
         /* This assumes either fullrange or MPEG levels only */
-        if (!source->pixel_range_index) {
-=======
-        if (dsh->pixel_range_index > 4)
-            return AVERROR_INVALIDDATA;
-
-        // This assumes either fullrange or MPEG levels only
         if (!dsh->pixel_range_index) {
->>>>>>> e02de9df
             luma_offset = svq3_get_ue_golomb(gb);
             luma_depth  = av_log2(svq3_get_ue_golomb(gb)) + 1;
             svq3_get_ue_golomb(gb); /* chroma offset    */
@@ -297,33 +260,22 @@
         dsh->color_range   = pixel_range_presets[idx].color_range;
     }
 
-<<<<<<< HEAD
-    *bit_depth = luma_depth;
-
-    avctx->pix_fmt = dirac_pix_fmt[source->chroma_format][source->pixel_range_index-2];
-    avcodec_get_chroma_sub_sample(avctx->pix_fmt, &chroma_x_shift, &chroma_y_shift);
-    if ((source->width % (1<<chroma_x_shift)) || (source->height % (1<<chroma_y_shift))) {
-        av_log(avctx, AV_LOG_ERROR, "Dimensions must be an integer multiple of the chroma subsampling\n");
+    dsh->bit_depth = luma_depth;
+
+    dsh->pix_fmt = dirac_pix_fmt[dsh->chroma_format][dsh->pixel_range_index-2];
+    avcodec_get_chroma_sub_sample(dsh->pix_fmt, &chroma_x_shift, &chroma_y_shift);
+    if ((dsh->width % (1<<chroma_x_shift)) || (dsh->height % (1<<chroma_y_shift))) {
+        if (log_ctx)
+            av_log(log_ctx, AV_LOG_ERROR, "Dimensions must be an integer multiple of the chroma subsampling\n");
         return AVERROR_INVALIDDATA;
     }
-
-=======
-    if (luma_depth > 8 && log_ctx)
-        av_log(log_ctx, AV_LOG_WARNING, "Bitdepth greater than 8");
-
-    dsh->pix_fmt = dirac_pix_fmt[!luma_offset][dsh->chroma_format];
->>>>>>> e02de9df
 
     /* [DIRAC_STD] 10.3.9 Colour specification. colour_spec(video_params) */
     if (get_bits1(gb)) { /* [DIRAC_STD] custom_colour_spec_flag */
         /* [DIRAC_STD] index */
         idx = dsh->color_spec_index = svq3_get_ue_golomb(gb);
 
-<<<<<<< HEAD
-        if (source->color_spec_index > 4U)
-=======
-        if (dsh->color_spec_index > 4)
->>>>>>> e02de9df
+        if (dsh->color_spec_index > 4U)
             return AVERROR_INVALIDDATA;
 
         dsh->color_primaries = dirac_color_presets[idx].color_primaries;
@@ -334,13 +286,8 @@
             /* [DIRAC_STD] 10.3.9.1 Colour primaries */
             if (get_bits1(gb)) {
                 idx = svq3_get_ue_golomb(gb);
-<<<<<<< HEAD
                 if (idx < 3U)
-                    avctx->color_primaries = dirac_primaries[idx];
-=======
-                if (idx < 3)
                     dsh->color_primaries = dirac_primaries[idx];
->>>>>>> e02de9df
             }
             /* [DIRAC_STD] 10.3.9.2 Colour matrix */
             if (get_bits1(gb)) {
@@ -365,21 +312,12 @@
 }
 
 /* [DIRAC_STD] 10. Sequence Header. sequence_header() */
-<<<<<<< HEAD
-int avpriv_dirac_parse_sequence_header(AVCodecContext *avctx, GetBitContext *gb,
-                                       dirac_source_params *source,
-                                       DiracVersionInfo *version,
-                                       int *bit_depth)
-{
-=======
 int av_dirac_parse_sequence_header(AVDiracSeqHeader **pdsh,
                                    const uint8_t *buf, size_t buf_size,
                                    void *log_ctx)
 {
     AVDiracSeqHeader *dsh;
     GetBitContext gb;
-    unsigned version_major;
->>>>>>> e02de9df
     unsigned video_format, picture_coding_mode;
     int ret;
 
@@ -392,54 +330,23 @@
         goto fail;
 
     /* [DIRAC_SPEC] 10.1 Parse Parameters. parse_parameters() */
-<<<<<<< HEAD
-    version->major  = svq3_get_ue_golomb(gb);
-    version->minor  = svq3_get_ue_golomb(gb);
-    avctx->profile  = svq3_get_ue_golomb(gb);
-    avctx->level    = svq3_get_ue_golomb(gb);
-    /* [DIRAC_SPEC] sequence_header() -> base_video_format as defined in
-     * 10.2 Base Video Format, table 10.1 Dirac predefined video formats */
-    video_format    = svq3_get_ue_golomb(gb);
-
-    if (version->major < 2)
-        av_log(avctx, AV_LOG_WARNING, "Stream is old and may not work\n");
-    else if (version->major > 2)
-        av_log(avctx, AV_LOG_WARNING, "Stream may have unhandled features\n");
-
-    if (video_format > 20U)
-        return AVERROR_INVALIDDATA;
-
-    /* Fill in defaults for the source parameters. */
-    *source = dirac_source_parameters_defaults[video_format];
-
-    /* [DIRAC_STD] 10.3 Source Parameters
-     * Override the defaults. */
-    if (ret = parse_source_parameters(avctx, gb, source, bit_depth))
-        return ret;
-
-    ret = ff_set_dimensions(avctx, source->width, source->height);
-=======
-    version_major  = svq3_get_ue_golomb(&gb);
-    svq3_get_ue_golomb(&gb); /* version_minor */
-    dsh->profile = svq3_get_ue_golomb(&gb);
-    dsh->level   = svq3_get_ue_golomb(&gb);
+    dsh->version.major = svq3_get_ue_golomb(&gb);
+    dsh->version.minor = svq3_get_ue_golomb(&gb);
+    dsh->profile   = svq3_get_ue_golomb(&gb);
+    dsh->level     = svq3_get_ue_golomb(&gb);
     /* [DIRAC_SPEC] sequence_header() -> base_video_format as defined in
      * 10.2 Base Video Format, table 10.1 Dirac predefined video formats */
     video_format   = svq3_get_ue_golomb(&gb);
 
-    if (log_ctx) {
-        if (version_major < 2)
-            av_log(log_ctx, AV_LOG_WARNING, "Stream is old and may not work\n");
-        else if (version_major > 2)
-            av_log(log_ctx, AV_LOG_WARNING, "Stream may have unhandled features\n");
-    }
-
-    if (video_format > 20) {
-        ret = AVERROR_INVALIDDATA;
-        goto fail;
-    }
-
-    // Fill in defaults for the source parameters.
+    if (dsh->version.major < 2 && log_ctx)
+        av_log(log_ctx, AV_LOG_WARNING, "Stream is old and may not work\n");
+    else if (dsh->version.major > 2 && log_ctx)
+        av_log(log_ctx, AV_LOG_WARNING, "Stream may have unhandled features\n");
+
+    if (video_format > 20U)
+        return AVERROR_INVALIDDATA;
+
+    /* Fill in defaults for the source parameters. */
     dsh->width              = dirac_source_parameters_defaults[video_format].width;
     dsh->height             = dirac_source_parameters_defaults[video_format].height;
     dsh->chroma_format      = dirac_source_parameters_defaults[video_format].chroma_format;
@@ -457,7 +364,6 @@
     /* [DIRAC_STD] 10.3 Source Parameters
      * Override the defaults. */
     ret = parse_source_parameters(dsh, &gb, log_ctx);
->>>>>>> e02de9df
     if (ret < 0)
         goto fail;
 
@@ -465,18 +371,12 @@
      * currently only used to signal field coding */
     picture_coding_mode = svq3_get_ue_golomb(&gb);
     if (picture_coding_mode != 0) {
-<<<<<<< HEAD
-        av_log(avctx, AV_LOG_ERROR, "Unsupported picture coding mode %d\n",
-               picture_coding_mode);
-        return AVERROR_INVALIDDATA;
-=======
         if (log_ctx) {
             av_log(log_ctx, AV_LOG_ERROR, "Unsupported picture coding mode %d",
                    picture_coding_mode);
         }
         ret = AVERROR_INVALIDDATA;
         goto fail;
->>>>>>> e02de9df
     }
 
     *pdsh = dsh;
