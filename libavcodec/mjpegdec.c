--- conflicted
+++ resolved
@@ -1662,31 +1662,21 @@
         /* EOF */
         if (start_code < 0) {
             goto the_end;
-<<<<<<< HEAD
-        } else if (unescaped_buf_size > (1U<<28)) {
-            av_log(avctx, AV_LOG_ERROR, "MJPEG packet 0x%x too big (0x%x/0x%x), corrupt data?\n",
-=======
         } else if (unescaped_buf_size > INT_MAX / 8) {
             av_log(avctx, AV_LOG_ERROR,
                    "MJPEG packet 0x%x too big (%d/%d), corrupt data?\n",
->>>>>>> 6765ee7b
                    start_code, unescaped_buf_size, buf_size);
             return AVERROR_INVALIDDATA;
         }
         av_log(avctx, AV_LOG_DEBUG, "marker=%x avail_size_in_buf=%td\n",
                start_code, buf_end - buf_ptr);
-<<<<<<< HEAD
-        if ((ret = init_get_bits8(&s->gb, unescaped_buf_ptr, unescaped_buf_size)) < 0) {
+
+        ret = init_get_bits8(&s->gb, unescaped_buf_ptr, unescaped_buf_size);
+
+        if (ret < 0) {
             av_log(avctx, AV_LOG_ERROR, "invalid buffer\n");
             goto fail;
         }
-=======
-
-        ret = init_get_bits(&s->gb, unescaped_buf_ptr,
-                            unescaped_buf_size * 8);
-        if (ret < 0)
-            return ret;
->>>>>>> 6765ee7b
 
         s->start_code = start_code;
         if (s->avctx->debug & FF_DEBUG_STARTCODE)
