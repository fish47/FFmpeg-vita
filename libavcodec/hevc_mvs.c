/*
 * HEVC video decoder
 *
 * Copyright (C) 2012 - 2013 Guillaume Martres
 * Copyright (C) 2013 Anand Meher Kotra
 *
 * This file is part of FFmpeg.
 *
 * FFmpeg is free software; you can redistribute it and/or
 * modify it under the terms of the GNU Lesser General Public
 * License as published by the Free Software Foundation; either
 * version 2.1 of the License, or (at your option) any later version.
 *
 * FFmpeg is distributed in the hope that it will be useful,
 * but WITHOUT ANY WARRANTY; without even the implied warranty of
 * MERCHANTABILITY or FITNESS FOR A PARTICULAR PURPOSE.  See the GNU
 * Lesser General Public License for more details.
 *
 * You should have received a copy of the GNU Lesser General Public
 * License along with FFmpeg; if not, write to the Free Software
 * Foundation, Inc., 51 Franklin Street, Fifth Floor, Boston, MA 02110-1301 USA
 */

#include "hevc.h"

static const uint8_t l0_l1_cand_idx[12][2] = {
    { 0, 1, },
    { 1, 0, },
    { 0, 2, },
    { 2, 0, },
    { 1, 2, },
    { 2, 1, },
    { 0, 3, },
    { 3, 0, },
    { 1, 3, },
    { 3, 1, },
    { 2, 3, },
    { 3, 2, },
};

void ff_hevc_set_neighbour_available(HEVCContext *s, int x0, int y0,
                                     int nPbW, int nPbH)
{
    HEVCLocalContext *lc = s->HEVClc;
    int x0b = x0 & ((1 << s->sps->log2_ctb_size) - 1);
    int y0b = y0 & ((1 << s->sps->log2_ctb_size) - 1);

    lc->na.cand_up       = (lc->ctb_up_flag   || y0b);
    lc->na.cand_left     = (lc->ctb_left_flag || x0b);
    lc->na.cand_up_left  = (!x0b && !y0b) ? lc->ctb_up_left_flag : lc->na.cand_left && lc->na.cand_up;
    lc->na.cand_up_right_sap =
            ((x0b + nPbW) == (1 << s->sps->log2_ctb_size)) ?
                    lc->ctb_up_right_flag && !y0b : lc->na.cand_up;
    lc->na.cand_up_right =
            lc->na.cand_up_right_sap
                     && (x0 + nPbW) < lc->end_of_tiles_x;
    lc->na.cand_bottom_left = ((y0 + nPbH) >= lc->end_of_tiles_y) ? 0 : lc->na.cand_left;
}

/*
 * 6.4.1 Derivation process for z-scan order block availability
 */
static av_always_inline int z_scan_block_avail(HEVCContext *s, int xCurr, int yCurr,
                              int xN, int yN)
{
#define MIN_TB_ADDR_ZS(x, y)                                            \
    s->pps->min_tb_addr_zs[(y) * (s->sps->tb_mask+2) + (x)]

    int xCurr_ctb = xCurr >> s->sps->log2_ctb_size;
    int yCurr_ctb = yCurr >> s->sps->log2_ctb_size;
    int xN_ctb    = xN    >> s->sps->log2_ctb_size;
    int yN_ctb    = yN    >> s->sps->log2_ctb_size;
    if( yN_ctb < yCurr_ctb || xN_ctb < xCurr_ctb )
        return 1;
    else {
        int Curr = MIN_TB_ADDR_ZS((xCurr >> s->sps->log2_min_tb_size) & s->sps->tb_mask,
                (yCurr >> s->sps->log2_min_tb_size) & s->sps->tb_mask);
        int N    = MIN_TB_ADDR_ZS((xN >> s->sps->log2_min_tb_size) & s->sps->tb_mask,
                (yN >> s->sps->log2_min_tb_size) & s->sps->tb_mask);
        return N <= Curr;
    }
}

//check if the two luma locations belong to the same mostion estimation region
static av_always_inline int is_diff_mer(HEVCContext *s, int xN, int yN, int xP, int yP)
{
    uint8_t plevel = s->pps->log2_parallel_merge_level;

    return xN >> plevel == xP >> plevel &&
           yN >> plevel == yP >> plevel;
}

#define MATCH_MV(x) (AV_RN32A(&A.x) == AV_RN32A(&B.x))
#define MATCH(x) (A.x == B.x)

// check if the mv's and refidx are the same between A and B
static av_always_inline int compare_mv_ref_idx(struct MvField A, struct MvField B)
{
    int a_pf = A.pred_flag;
    int b_pf = B.pred_flag;
    if (a_pf == b_pf) {
        if (a_pf == PF_BI) {
            return MATCH(ref_idx[0]) && MATCH_MV(mv[0]) &&
                   MATCH(ref_idx[1]) && MATCH_MV(mv[1]);
        } else if (a_pf == PF_L0) {
            return MATCH(ref_idx[0]) && MATCH_MV(mv[0]);
        } else if (a_pf == PF_L1) {
            return MATCH(ref_idx[1]) && MATCH_MV(mv[1]);
        }
    }
    return 0;
}

static av_always_inline void mv_scale(Mv *dst, Mv *src, int td, int tb)
{
    int tx, scale_factor;

    td = av_clip_int8(td);
    tb = av_clip_int8(tb);
    tx = (0x4000 + abs(td / 2)) / td;
    scale_factor = av_clip((tb * tx + 32) >> 6, -4096, 4095);
    dst->x = av_clip_int16((scale_factor * src->x + 127 +
                           (scale_factor * src->x < 0)) >> 8);
    dst->y = av_clip_int16((scale_factor * src->y + 127 +
                           (scale_factor * src->y < 0)) >> 8);
}

static int check_mvset(Mv *mvLXCol, Mv *mvCol,
                       int colPic, int poc,
                       RefPicList *refPicList, int X, int refIdxLx,
                       RefPicList *refPicList_col, int listCol, int refidxCol)
{
    int cur_lt = refPicList[X].isLongTerm[refIdxLx];
    int col_lt = refPicList_col[listCol].isLongTerm[refidxCol];
    int col_poc_diff, cur_poc_diff;

    if (cur_lt != col_lt) {
        mvLXCol->x = 0;
        mvLXCol->y = 0;
        return 0;
    }

    col_poc_diff = colPic - refPicList_col[listCol].list[refidxCol];
    cur_poc_diff = poc    - refPicList[X].list[refIdxLx];

    if (cur_lt || col_poc_diff == cur_poc_diff || !col_poc_diff) {
        mvLXCol->x = mvCol->x;
        mvLXCol->y = mvCol->y;
    } else {
        mv_scale(mvLXCol, mvCol, col_poc_diff, cur_poc_diff);
    }
    return 1;
}

#define CHECK_MVSET(l)                                          \
    check_mvset(mvLXCol, temp_col.mv + l,                       \
                colPic, s->poc,                                 \
                refPicList, X, refIdxLx,                        \
                refPicList_col, L ## l, temp_col.ref_idx[l])

// derive the motion vectors section 8.5.3.1.8
static int derive_temporal_colocated_mvs(HEVCContext *s, MvField temp_col,
                                         int refIdxLx, Mv *mvLXCol, int X,
                                         int colPic, RefPicList *refPicList_col)
{
    RefPicList *refPicList = s->ref->refPicList;

    if (temp_col.pred_flag == PF_INTRA)
        return 0;

    if (!(temp_col.pred_flag & PF_L0))
        return CHECK_MVSET(1);
    else if (temp_col.pred_flag == PF_L0)
        return CHECK_MVSET(0);
    else if (temp_col.pred_flag == PF_BI) {
        int check_diffpicount = 0;
        int i, j;
        for (j = 0; j < 2; j++) {
            for (i = 0; i < refPicList[j].nb_refs; i++) {
                if (refPicList[j].list[i] > s->poc) {
                    check_diffpicount++;
                    break;
                }
            }
        }
        if (!check_diffpicount) {
            if (X==0)
                return CHECK_MVSET(0);
            else
                return CHECK_MVSET(1);
        } else {
            if (s->sh.collocated_list == L1)
                return CHECK_MVSET(0);
            else
                return CHECK_MVSET(1);
        }
    }

    return 0;
}

#define TAB_MVF(x, y)                                                   \
    tab_mvf[(y) * min_pu_width + x]

#define TAB_MVF_PU(v)                                                   \
    TAB_MVF(((x ## v) >> s->sps->log2_min_pu_size),                     \
            ((y ## v) >> s->sps->log2_min_pu_size))

#define DERIVE_TEMPORAL_COLOCATED_MVS                                   \
    derive_temporal_colocated_mvs(s, temp_col,                          \
                                  refIdxLx, mvLXCol, X, colPic,         \
                                  ff_hevc_get_ref_list(s, ref, x, y))

/*
 * 8.5.3.1.7  temporal luma motion vector prediction
 */
static int temporal_luma_motion_vector(HEVCContext *s, int x0, int y0,
                                       int nPbW, int nPbH, int refIdxLx,
                                       Mv *mvLXCol, int X)
{
    MvField *tab_mvf;
    MvField temp_col;
    int x, y, x_pu, y_pu;
    int min_pu_width = s->sps->min_pu_width;
    int availableFlagLXCol = 0;
    int colPic;

    HEVCFrame *ref = s->ref->collocated_ref;

    if (!ref)
        return 0;

    tab_mvf = ref->tab_mvf;
    colPic  = ref->poc;

    //bottom right collocated motion vector
    x = x0 + nPbW;
    y = y0 + nPbH;

    if (tab_mvf &&
        (y0 >> s->sps->log2_ctb_size) == (y >> s->sps->log2_ctb_size) &&
        y < s->sps->height &&
        x < s->sps->width) {
<<<<<<< HEAD
        x                 &= -16;
        y                 &= -16;
        if (s->threads_type == FF_THREAD_FRAME)
            ff_thread_await_progress(&ref->tf, y, 0);
=======
        x                 &= ~15;
        y                 &= ~15;
>>>>>>> 09182b32
        x_pu               = x >> s->sps->log2_min_pu_size;
        y_pu               = y >> s->sps->log2_min_pu_size;
        temp_col           = TAB_MVF(x_pu, y_pu);
        availableFlagLXCol = DERIVE_TEMPORAL_COLOCATED_MVS;
    }

    // derive center collocated motion vector
    if (tab_mvf && !availableFlagLXCol) {
        x                  = x0 + (nPbW >> 1);
        y                  = y0 + (nPbH >> 1);
<<<<<<< HEAD
        x                 &= -16;
        y                 &= -16;
        if (s->threads_type == FF_THREAD_FRAME)
            ff_thread_await_progress(&ref->tf, y, 0);
=======
        x                 &= ~15;
        y                 &= ~15;
>>>>>>> 09182b32
        x_pu               = x >> s->sps->log2_min_pu_size;
        y_pu               = y >> s->sps->log2_min_pu_size;
        temp_col           = TAB_MVF(x_pu, y_pu);
        availableFlagLXCol = DERIVE_TEMPORAL_COLOCATED_MVS;
    }
    return availableFlagLXCol;
}

#define AVAILABLE(cand, v)                                      \
    (cand && !(TAB_MVF_PU(v).pred_flag == PF_INTRA))

#define PRED_BLOCK_AVAILABLE(v)                                 \
    z_scan_block_avail(s, x0, y0, x ## v, y ## v)

#define COMPARE_MV_REFIDX(a, b)                                 \
    compare_mv_ref_idx(TAB_MVF_PU(a), TAB_MVF_PU(b))

/*
 * 8.5.3.1.2  Derivation process for spatial merging candidates
 */
static void derive_spatial_merge_candidates(HEVCContext *s, int x0, int y0,
                                            int nPbW, int nPbH,
                                            int log2_cb_size,
                                            int singleMCLFlag, int part_idx,
                                            int merge_idx,
                                            struct MvField mergecandlist[])
{
    HEVCLocalContext *lc   = s->HEVClc;
    RefPicList *refPicList = s->ref->refPicList;
    MvField *tab_mvf       = s->ref->tab_mvf;

    const int min_pu_width = s->sps->min_pu_width;

    const int cand_bottom_left = lc->na.cand_bottom_left;
    const int cand_left        = lc->na.cand_left;
    const int cand_up_left     = lc->na.cand_up_left;
    const int cand_up          = lc->na.cand_up;
    const int cand_up_right    = lc->na.cand_up_right_sap;

    const int xA1    = x0 - 1;
    const int yA1    = y0 + nPbH - 1;

    const int xB1    = x0 + nPbW - 1;
    const int yB1    = y0 - 1;

    const int xB0    = x0 + nPbW;
    const int yB0    = y0 - 1;

    const int xA0    = x0 - 1;
    const int yA0    = y0 + nPbH;

    const int xB2    = x0 - 1;
    const int yB2    = y0 - 1;

    const int nb_refs = (s->sh.slice_type == P_SLICE) ?
                        s->sh.nb_refs[0] : FFMIN(s->sh.nb_refs[0], s->sh.nb_refs[1]);

    int zero_idx = 0;

    int nb_merge_cand = 0;
    int nb_orig_merge_cand = 0;

    int is_available_a0;
    int is_available_a1;
    int is_available_b0;
    int is_available_b1;
    int is_available_b2;


    if (!singleMCLFlag && part_idx == 1 &&
        (lc->cu.part_mode == PART_Nx2N ||
         lc->cu.part_mode == PART_nLx2N ||
         lc->cu.part_mode == PART_nRx2N) ||
        is_diff_mer(s, xA1, yA1, x0, y0)) {
        is_available_a1 = 0;
    } else {
        is_available_a1 = AVAILABLE(cand_left, A1);
        if (is_available_a1) {
            mergecandlist[nb_merge_cand] = TAB_MVF_PU(A1);
            if (merge_idx == 0) return;
            nb_merge_cand++;
        }
    }

    if (!singleMCLFlag && part_idx == 1 &&
        (lc->cu.part_mode == PART_2NxN ||
         lc->cu.part_mode == PART_2NxnU ||
         lc->cu.part_mode == PART_2NxnD) ||
        is_diff_mer(s, xB1, yB1, x0, y0)) {
        is_available_b1 = 0;
    } else {
        is_available_b1 = AVAILABLE(cand_up, B1);
        if (is_available_b1 &&
            !(is_available_a1 && COMPARE_MV_REFIDX(B1, A1))) {
            mergecandlist[nb_merge_cand] = TAB_MVF_PU(B1);
            if (merge_idx == nb_merge_cand) return;
            nb_merge_cand++;
        }
    }

    // above right spatial merge candidate
    is_available_b0 = AVAILABLE(cand_up_right, B0) &&
                      xB0 < s->sps->width &&
                      PRED_BLOCK_AVAILABLE(B0) &&
                      !is_diff_mer(s, xB0, yB0, x0, y0);

    if (is_available_b0 &&
        !(is_available_b1 && COMPARE_MV_REFIDX(B0, B1))) {
        mergecandlist[nb_merge_cand] = TAB_MVF_PU(B0);
        if (merge_idx == nb_merge_cand) return;
        nb_merge_cand++;
    }

    // left bottom spatial merge candidate
    is_available_a0 = AVAILABLE(cand_bottom_left, A0) &&
                      yA0 < s->sps->height &&
                      PRED_BLOCK_AVAILABLE(A0) &&
                      !is_diff_mer(s, xA0, yA0, x0, y0);

    if (is_available_a0 &&
        !(is_available_a1 && COMPARE_MV_REFIDX(A0, A1))) {
        mergecandlist[nb_merge_cand] = TAB_MVF_PU(A0);
        if (merge_idx == nb_merge_cand) return;
        nb_merge_cand++;
    }

    // above left spatial merge candidate
    is_available_b2 = AVAILABLE(cand_up_left, B2) &&
                      !is_diff_mer(s, xB2, yB2, x0, y0);

    if (is_available_b2 &&
        !(is_available_a1 && COMPARE_MV_REFIDX(B2, A1)) &&
        !(is_available_b1 && COMPARE_MV_REFIDX(B2, B1)) &&
        nb_merge_cand != 4) {
        mergecandlist[nb_merge_cand] = TAB_MVF_PU(B2);
        if (merge_idx == nb_merge_cand) return;
        nb_merge_cand++;
    }

    // temporal motion vector candidate
    if (s->sh.slice_temporal_mvp_enabled_flag &&
        nb_merge_cand < s->sh.max_num_merge_cand) {
        Mv mv_l0_col, mv_l1_col;
        int available_l0 = temporal_luma_motion_vector(s, x0, y0, nPbW, nPbH,
                                                       0, &mv_l0_col, 0);
        int available_l1 = (s->sh.slice_type == B_SLICE) ?
                           temporal_luma_motion_vector(s, x0, y0, nPbW, nPbH,
                                                       0, &mv_l1_col, 1) : 0;

        if (available_l0 || available_l1) {
            mergecandlist[nb_merge_cand].pred_flag = available_l0 + (available_l1 << 1);
            if (available_l0) {
                mergecandlist[nb_merge_cand].mv[0]      = mv_l0_col;
                mergecandlist[nb_merge_cand].ref_idx[0] = 0;
            }
            if (available_l1) {
                mergecandlist[nb_merge_cand].mv[1]      = mv_l1_col;
                mergecandlist[nb_merge_cand].ref_idx[1] = 0;
            }
            if (merge_idx == nb_merge_cand) return;
            nb_merge_cand++;
        }
    }

    nb_orig_merge_cand = nb_merge_cand;

    // combined bi-predictive merge candidates  (applies for B slices)
    if (s->sh.slice_type == B_SLICE && nb_orig_merge_cand > 1 &&
        nb_orig_merge_cand < s->sh.max_num_merge_cand) {
        int comb_idx = 0;

        for (comb_idx = 0; nb_merge_cand < s->sh.max_num_merge_cand &&
                           comb_idx < nb_orig_merge_cand * (nb_orig_merge_cand - 1); comb_idx++) {
            int l0_cand_idx = l0_l1_cand_idx[comb_idx][0];
            int l1_cand_idx = l0_l1_cand_idx[comb_idx][1];
            MvField l0_cand = mergecandlist[l0_cand_idx];
            MvField l1_cand = mergecandlist[l1_cand_idx];

            if ((l0_cand.pred_flag & PF_L0) && (l1_cand.pred_flag & PF_L1) &&
                (refPicList[0].list[l0_cand.ref_idx[0]] !=
                 refPicList[1].list[l1_cand.ref_idx[1]] ||
                 AV_RN32A(&l0_cand.mv[0]) != AV_RN32A(&l1_cand.mv[1]))) {
                mergecandlist[nb_merge_cand].ref_idx[0]   = l0_cand.ref_idx[0];
                mergecandlist[nb_merge_cand].ref_idx[1]   = l1_cand.ref_idx[1];
                mergecandlist[nb_merge_cand].pred_flag    = PF_BI;
                AV_COPY32(&mergecandlist[nb_merge_cand].mv[0], &l0_cand.mv[0]);
                AV_COPY32(&mergecandlist[nb_merge_cand].mv[1], &l1_cand.mv[1]);
                if (merge_idx == nb_merge_cand) return;
                nb_merge_cand++;
            }
        }
    }

    // append Zero motion vector candidates
    while (nb_merge_cand < s->sh.max_num_merge_cand) {
        mergecandlist[nb_merge_cand].pred_flag    = PF_L0 + ((s->sh.slice_type == B_SLICE) << 1);
        AV_ZERO32(mergecandlist[nb_merge_cand].mv+0);
        AV_ZERO32(mergecandlist[nb_merge_cand].mv+1);
        mergecandlist[nb_merge_cand].ref_idx[0]   = zero_idx < nb_refs ? zero_idx : 0;
        mergecandlist[nb_merge_cand].ref_idx[1]   = zero_idx < nb_refs ? zero_idx : 0;

        if (merge_idx == nb_merge_cand) return;
        nb_merge_cand++;
        zero_idx++;
    }
}

/*
 * 8.5.3.1.1 Derivation process of luma Mvs for merge mode
 */
void ff_hevc_luma_mv_merge_mode(HEVCContext *s, int x0, int y0, int nPbW,
                                int nPbH, int log2_cb_size, int part_idx,
                                int merge_idx, MvField *mv)
{
    int singleMCLFlag = 0;
    int nCS = 1 << log2_cb_size;
    LOCAL_ALIGNED(4, MvField, mergecand_list, [MRG_MAX_NUM_CANDS]);
    int nPbW2 = nPbW;
    int nPbH2 = nPbH;
    HEVCLocalContext *lc = s->HEVClc;

    if (s->pps->log2_parallel_merge_level > 2 && nCS == 8) {
        singleMCLFlag = 1;
        x0            = lc->cu.x;
        y0            = lc->cu.y;
        nPbW          = nCS;
        nPbH          = nCS;
        part_idx      = 0;
    }

    ff_hevc_set_neighbour_available(s, x0, y0, nPbW, nPbH);
    derive_spatial_merge_candidates(s, x0, y0, nPbW, nPbH, log2_cb_size,
                                    singleMCLFlag, part_idx,
                                    merge_idx, mergecand_list);

    if (mergecand_list[merge_idx].pred_flag == PF_BI &&
        (nPbW2 + nPbH2) == 12) {
        mergecand_list[merge_idx].pred_flag = PF_L0;
    }

    *mv = mergecand_list[merge_idx];
}

static av_always_inline void dist_scale(HEVCContext *s, Mv *mv,
                                        int min_pu_width, int x, int y,
                                        int elist, int ref_idx_curr, int ref_idx)
{
    RefPicList *refPicList = s->ref->refPicList;
    MvField *tab_mvf       = s->ref->tab_mvf;
    int ref_pic_elist      = refPicList[elist].list[TAB_MVF(x, y).ref_idx[elist]];
    int ref_pic_curr       = refPicList[ref_idx_curr].list[ref_idx];

    if (ref_pic_elist != ref_pic_curr) {
        int poc_diff = s->poc - ref_pic_elist;
        if (!poc_diff)
            poc_diff = 1;
        mv_scale(mv, mv, poc_diff, s->poc - ref_pic_curr);
    }
}

static int mv_mp_mode_mx(HEVCContext *s, int x, int y, int pred_flag_index,
                         Mv *mv, int ref_idx_curr, int ref_idx)
{
    MvField *tab_mvf = s->ref->tab_mvf;
    int min_pu_width = s->sps->min_pu_width;

    RefPicList *refPicList = s->ref->refPicList;

    if (((TAB_MVF(x, y).pred_flag) & (1 << pred_flag_index)) &&
        refPicList[pred_flag_index].list[TAB_MVF(x, y).ref_idx[pred_flag_index]] == refPicList[ref_idx_curr].list[ref_idx]) {
        *mv = TAB_MVF(x, y).mv[pred_flag_index];
        return 1;
    }
    return 0;
}

static int mv_mp_mode_mx_lt(HEVCContext *s, int x, int y, int pred_flag_index,
                            Mv *mv, int ref_idx_curr, int ref_idx)
{
    MvField *tab_mvf = s->ref->tab_mvf;
    int min_pu_width = s->sps->min_pu_width;

    RefPicList *refPicList = s->ref->refPicList;

    if ((TAB_MVF(x, y).pred_flag) & (1 << pred_flag_index)) {
        int currIsLongTerm     = refPicList[ref_idx_curr].isLongTerm[ref_idx];

        int colIsLongTerm =
            refPicList[pred_flag_index].isLongTerm[(TAB_MVF(x, y).ref_idx[pred_flag_index])];

        if (colIsLongTerm == currIsLongTerm) {
            *mv = TAB_MVF(x, y).mv[pred_flag_index];
            if (!currIsLongTerm)
                dist_scale(s, mv, min_pu_width, x, y,
                           pred_flag_index, ref_idx_curr, ref_idx);
            return 1;
        }
    }
    return 0;
}

#define MP_MX(v, pred, mx)                                      \
    mv_mp_mode_mx(s,                                            \
                  (x ## v) >> s->sps->log2_min_pu_size,         \
                  (y ## v) >> s->sps->log2_min_pu_size,         \
                  pred, &mx, ref_idx_curr, ref_idx)

#define MP_MX_LT(v, pred, mx)                                   \
    mv_mp_mode_mx_lt(s,                                         \
                     (x ## v) >> s->sps->log2_min_pu_size,      \
                     (y ## v) >> s->sps->log2_min_pu_size,      \
                     pred, &mx, ref_idx_curr, ref_idx)

void ff_hevc_luma_mv_mvp_mode(HEVCContext *s, int x0, int y0, int nPbW,
                              int nPbH, int log2_cb_size, int part_idx,
                              int merge_idx, MvField *mv,
                              int mvp_lx_flag, int LX)
{
    HEVCLocalContext *lc = s->HEVClc;
    MvField *tab_mvf = s->ref->tab_mvf;
    int isScaledFlag_L0 = 0;
    int availableFlagLXA0 = 1;
    int availableFlagLXB0 = 1;
    int numMVPCandLX = 0;
    int min_pu_width = s->sps->min_pu_width;

    int xA0, yA0;
    int is_available_a0;
    int xA1, yA1;
    int is_available_a1;
    int xB0, yB0;
    int is_available_b0;
    int xB1, yB1;
    int is_available_b1;
    int xB2, yB2;
    int is_available_b2;

    Mv mvpcand_list[2] = { { 0 } };
    Mv mxA;
    Mv mxB;
    int ref_idx_curr = 0;
    int ref_idx = 0;
    int pred_flag_index_l0;
    int pred_flag_index_l1;

    const int cand_bottom_left = lc->na.cand_bottom_left;
    const int cand_left        = lc->na.cand_left;
    const int cand_up_left     = lc->na.cand_up_left;
    const int cand_up          = lc->na.cand_up;
    const int cand_up_right    = lc->na.cand_up_right_sap;
    ref_idx_curr       = LX;
    ref_idx            = mv->ref_idx[LX];
    pred_flag_index_l0 = LX;
    pred_flag_index_l1 = !LX;

    // left bottom spatial candidate
    xA0 = x0 - 1;
    yA0 = y0 + nPbH;

    is_available_a0 = AVAILABLE(cand_bottom_left, A0) &&
                      yA0 < s->sps->height &&
                      PRED_BLOCK_AVAILABLE(A0);

    //left spatial merge candidate
    xA1    = x0 - 1;
    yA1    = y0 + nPbH - 1;

    is_available_a1 = AVAILABLE(cand_left, A1);
    if (is_available_a0 || is_available_a1)
        isScaledFlag_L0 = 1;

    if (is_available_a0) {
        if (MP_MX(A0, pred_flag_index_l0, mxA)) {
            goto b_candidates;
        }
        if (MP_MX(A0, pred_flag_index_l1, mxA)) {
            goto b_candidates;
        }
    }

    if (is_available_a1) {
        if (MP_MX(A1, pred_flag_index_l0, mxA)) {
            goto b_candidates;
        }
        if (MP_MX(A1, pred_flag_index_l1, mxA)) {
            goto b_candidates;
        }
    }

    if (is_available_a0) {
        if (MP_MX_LT(A0, pred_flag_index_l0, mxA)) {
            goto b_candidates;
        }
        if (MP_MX_LT(A0, pred_flag_index_l1, mxA)) {
            goto b_candidates;
        }
    }

    if (is_available_a1) {
        if (MP_MX_LT(A1, pred_flag_index_l0, mxA)) {
            goto b_candidates;
        }
        if (MP_MX_LT(A1, pred_flag_index_l1, mxA)) {
            goto b_candidates;
        }
    }
    availableFlagLXA0 = 0;

b_candidates:
    // B candidates
    // above right spatial merge candidate
    xB0    = x0 + nPbW;
    yB0    = y0 - 1;

    is_available_b0 =  AVAILABLE(cand_up_right, B0) &&
                       xB0 < s->sps->width &&
                       PRED_BLOCK_AVAILABLE(B0);

    // above spatial merge candidate
    xB1    = x0 + nPbW - 1;
    yB1    = y0 - 1;
    is_available_b1 = AVAILABLE(cand_up, B1);

    // above left spatial merge candidate
    xB2 = x0 - 1;
    yB2 = y0 - 1;
    is_available_b2 = AVAILABLE(cand_up_left, B2);

    // above right spatial merge candidate
    if (is_available_b0) {
        if (MP_MX(B0, pred_flag_index_l0, mxB)) {
            goto scalef;
        }
        if (MP_MX(B0, pred_flag_index_l1, mxB)) {
            goto scalef;
        }
    }

    // above spatial merge candidate
    if (is_available_b1) {
        if (MP_MX(B1, pred_flag_index_l0, mxB)) {
            goto scalef;
        }
        if (MP_MX(B1, pred_flag_index_l1, mxB)) {
            goto scalef;
        }
    }

    // above left spatial merge candidate
    if (is_available_b2) {
        if (MP_MX(B2, pred_flag_index_l0, mxB)) {
            goto scalef;
        }
        if (MP_MX(B2, pred_flag_index_l1, mxB)) {
            goto scalef;
        }
    }
    availableFlagLXB0 = 0;

scalef:
    if (!isScaledFlag_L0) {
        if (availableFlagLXB0) {
            availableFlagLXA0 = 1;
            mxA = mxB;
        }
        availableFlagLXB0 = 0;

        // XB0 and L1
        if (is_available_b0) {
            availableFlagLXB0 = MP_MX_LT(B0, pred_flag_index_l0, mxB);
            if (!availableFlagLXB0)
                availableFlagLXB0 = MP_MX_LT(B0, pred_flag_index_l1, mxB);
        }

        if (is_available_b1 && !availableFlagLXB0) {
            availableFlagLXB0 = MP_MX_LT(B1, pred_flag_index_l0, mxB);
            if (!availableFlagLXB0)
                availableFlagLXB0 = MP_MX_LT(B1, pred_flag_index_l1, mxB);
        }

        if (is_available_b2 && !availableFlagLXB0) {
            availableFlagLXB0 = MP_MX_LT(B2, pred_flag_index_l0, mxB);
            if (!availableFlagLXB0)
                availableFlagLXB0 = MP_MX_LT(B2, pred_flag_index_l1, mxB);
        }
    }

    if (availableFlagLXA0)
        mvpcand_list[numMVPCandLX++] = mxA;

    if (availableFlagLXB0 && (!availableFlagLXA0 || mxA.x != mxB.x || mxA.y != mxB.y))
        mvpcand_list[numMVPCandLX++] = mxB;

    //temporal motion vector prediction candidate
    if (numMVPCandLX < 2 && s->sh.slice_temporal_mvp_enabled_flag &&
        mvp_lx_flag == numMVPCandLX) {
        Mv mv_col;
        int available_col = temporal_luma_motion_vector(s, x0, y0, nPbW,
                                                        nPbH, ref_idx,
                                                        &mv_col, LX);
        if (available_col)
            mvpcand_list[numMVPCandLX++] = mv_col;
    }

    mv->mv[LX] = mvpcand_list[mvp_lx_flag];
}<|MERGE_RESOLUTION|>--- conflicted
+++ resolved
@@ -241,15 +241,10 @@
         (y0 >> s->sps->log2_ctb_size) == (y >> s->sps->log2_ctb_size) &&
         y < s->sps->height &&
         x < s->sps->width) {
-<<<<<<< HEAD
-        x                 &= -16;
-        y                 &= -16;
+        x                 &= ~15;
+        y                 &= ~15;
         if (s->threads_type == FF_THREAD_FRAME)
             ff_thread_await_progress(&ref->tf, y, 0);
-=======
-        x                 &= ~15;
-        y                 &= ~15;
->>>>>>> 09182b32
         x_pu               = x >> s->sps->log2_min_pu_size;
         y_pu               = y >> s->sps->log2_min_pu_size;
         temp_col           = TAB_MVF(x_pu, y_pu);
@@ -260,15 +255,10 @@
     if (tab_mvf && !availableFlagLXCol) {
         x                  = x0 + (nPbW >> 1);
         y                  = y0 + (nPbH >> 1);
-<<<<<<< HEAD
-        x                 &= -16;
-        y                 &= -16;
+        x                 &= ~15;
+        y                 &= ~15;
         if (s->threads_type == FF_THREAD_FRAME)
             ff_thread_await_progress(&ref->tf, y, 0);
-=======
-        x                 &= ~15;
-        y                 &= ~15;
->>>>>>> 09182b32
         x_pu               = x >> s->sps->log2_min_pu_size;
         y_pu               = y >> s->sps->log2_min_pu_size;
         temp_col           = TAB_MVF(x_pu, y_pu);
