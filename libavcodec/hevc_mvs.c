/*
 * HEVC video decoder
 *
 * Copyright (C) 2012 - 2013 Guillaume Martres
 * Copyright (C) 2013 Anand Meher Kotra
 *
 * This file is part of FFmpeg.
 *
 * FFmpeg is free software; you can redistribute it and/or
 * modify it under the terms of the GNU Lesser General Public
 * License as published by the Free Software Foundation; either
 * version 2.1 of the License, or (at your option) any later version.
 *
 * FFmpeg is distributed in the hope that it will be useful,
 * but WITHOUT ANY WARRANTY; without even the implied warranty of
 * MERCHANTABILITY or FITNESS FOR A PARTICULAR PURPOSE.  See the GNU
 * Lesser General Public License for more details.
 *
 * You should have received a copy of the GNU Lesser General Public
 * License along with FFmpeg; if not, write to the Free Software
 * Foundation, Inc., 51 Franklin Street, Fifth Floor, Boston, MA 02110-1301 USA
 */

#include "hevc.h"

static const uint8_t l0_l1_cand_idx[12][2] = {
    { 0, 1, },
    { 1, 0, },
    { 0, 2, },
    { 2, 0, },
    { 1, 2, },
    { 2, 1, },
    { 0, 3, },
    { 3, 0, },
    { 1, 3, },
    { 3, 1, },
    { 2, 3, },
    { 3, 2, },
};

void ff_hevc_set_neighbour_available(HEVCContext *s, int x0, int y0,
                                     int nPbW, int nPbH)
{
<<<<<<< HEAD
    HEVCLocalContext *lc = s->HEVClc;
    int x0b = av_mod_uintp2(x0, s->sps->log2_ctb_size);
    int y0b = av_mod_uintp2(y0, s->sps->log2_ctb_size);
=======
    HEVCLocalContext *lc = &s->HEVClc;
    int x0b = x0 & ((1 << s->ps.sps->log2_ctb_size) - 1);
    int y0b = y0 & ((1 << s->ps.sps->log2_ctb_size) - 1);
>>>>>>> b11acd57

    lc->na.cand_up       = (lc->ctb_up_flag   || y0b);
    lc->na.cand_left     = (lc->ctb_left_flag || x0b);
    lc->na.cand_up_left  = (!x0b && !y0b) ? lc->ctb_up_left_flag : lc->na.cand_left && lc->na.cand_up;
    lc->na.cand_up_right_sap =
            ((x0b + nPbW) == (1 << s->ps.sps->log2_ctb_size)) ?
                    lc->ctb_up_right_flag && !y0b : lc->na.cand_up;
    lc->na.cand_up_right =
<<<<<<< HEAD
            lc->na.cand_up_right_sap
=======
            ((x0b + nPbW) == (1 << s->ps.sps->log2_ctb_size) ?
                    lc->ctb_up_right_flag && !y0b : lc->na.cand_up )
>>>>>>> b11acd57
                     && (x0 + nPbW) < lc->end_of_tiles_x;
    lc->na.cand_bottom_left = ((y0 + nPbH) >= lc->end_of_tiles_y) ? 0 : lc->na.cand_left;
}

/*
 * 6.4.1 Derivation process for z-scan order block availability
 */
static av_always_inline int z_scan_block_avail(HEVCContext *s, int xCurr, int yCurr,
                              int xN, int yN)
{
#define MIN_TB_ADDR_ZS(x, y)                                            \
<<<<<<< HEAD
    s->pps->min_tb_addr_zs[(y) * (s->sps->tb_mask+2) + (x)]
=======
    s->ps.pps->min_tb_addr_zs[(y) * s->ps.sps->min_tb_width + (x)]
    int Curr = MIN_TB_ADDR_ZS(xCurr >> s->ps.sps->log2_min_tb_size,
                              yCurr >> s->ps.sps->log2_min_tb_size);
    int N;

    if (xN < 0 || yN < 0 ||
        xN >= s->ps.sps->width ||
        yN >= s->ps.sps->height)
        return 0;

    N = MIN_TB_ADDR_ZS(xN >> s->ps.sps->log2_min_tb_size,
                       yN >> s->ps.sps->log2_min_tb_size);

    return N <= Curr;
}

static int same_prediction_block(HEVCLocalContext *lc, int log2_cb_size,
                                 int x0, int y0, int nPbW, int nPbH,
                                 int xA1, int yA1, int partIdx)
{
    return !(nPbW << 1 == 1 << log2_cb_size &&
             nPbH << 1 == 1 << log2_cb_size && partIdx == 1 &&
             lc->cu.x + nPbW > xA1 &&
             lc->cu.y + nPbH <= yA1);
}
>>>>>>> b11acd57

    int xCurr_ctb = xCurr >> s->sps->log2_ctb_size;
    int yCurr_ctb = yCurr >> s->sps->log2_ctb_size;
    int xN_ctb    = xN    >> s->sps->log2_ctb_size;
    int yN_ctb    = yN    >> s->sps->log2_ctb_size;
    if( yN_ctb < yCurr_ctb || xN_ctb < xCurr_ctb )
        return 1;
    else {
        int Curr = MIN_TB_ADDR_ZS((xCurr >> s->sps->log2_min_tb_size) & s->sps->tb_mask,
                (yCurr >> s->sps->log2_min_tb_size) & s->sps->tb_mask);
        int N    = MIN_TB_ADDR_ZS((xN >> s->sps->log2_min_tb_size) & s->sps->tb_mask,
                (yN >> s->sps->log2_min_tb_size) & s->sps->tb_mask);
        return N <= Curr;
    }
}

//check if the two luma locations belong to the same mostion estimation region
static av_always_inline int is_diff_mer(HEVCContext *s, int xN, int yN, int xP, int yP)
{
    uint8_t plevel = s->ps.pps->log2_parallel_merge_level;

    return xN >> plevel == xP >> plevel &&
           yN >> plevel == yP >> plevel;
}

#define MATCH_MV(x) (AV_RN32A(&A.x) == AV_RN32A(&B.x))
#define MATCH(x) (A.x == B.x)

// check if the mv's and refidx are the same between A and B
static av_always_inline int compare_mv_ref_idx(struct MvField A, struct MvField B)
{
    int a_pf = A.pred_flag;
    int b_pf = B.pred_flag;
    if (a_pf == b_pf) {
        if (a_pf == PF_BI) {
            return MATCH(ref_idx[0]) && MATCH_MV(mv[0]) &&
                   MATCH(ref_idx[1]) && MATCH_MV(mv[1]);
        } else if (a_pf == PF_L0) {
            return MATCH(ref_idx[0]) && MATCH_MV(mv[0]);
        } else if (a_pf == PF_L1) {
            return MATCH(ref_idx[1]) && MATCH_MV(mv[1]);
        }
    }
    return 0;
}

static av_always_inline void mv_scale(Mv *dst, Mv *src, int td, int tb)
{
    int tx, scale_factor;

    td = av_clip_int8(td);
    tb = av_clip_int8(tb);
    tx = (0x4000 + abs(td / 2)) / td;
    scale_factor = av_clip_intp2((tb * tx + 32) >> 6, 12);
    dst->x = av_clip_int16((scale_factor * src->x + 127 +
                           (scale_factor * src->x < 0)) >> 8);
    dst->y = av_clip_int16((scale_factor * src->y + 127 +
                           (scale_factor * src->y < 0)) >> 8);
}

static int check_mvset(Mv *mvLXCol, Mv *mvCol,
                       int colPic, int poc,
                       RefPicList *refPicList, int X, int refIdxLx,
                       RefPicList *refPicList_col, int listCol, int refidxCol)
{
    int cur_lt = refPicList[X].isLongTerm[refIdxLx];
    int col_lt = refPicList_col[listCol].isLongTerm[refidxCol];
    int col_poc_diff, cur_poc_diff;

    if (cur_lt != col_lt) {
        mvLXCol->x = 0;
        mvLXCol->y = 0;
        return 0;
    }

    col_poc_diff = colPic - refPicList_col[listCol].list[refidxCol];
    cur_poc_diff = poc    - refPicList[X].list[refIdxLx];

    if (cur_lt || col_poc_diff == cur_poc_diff || !col_poc_diff) {
        mvLXCol->x = mvCol->x;
        mvLXCol->y = mvCol->y;
    } else {
        mv_scale(mvLXCol, mvCol, col_poc_diff, cur_poc_diff);
    }
    return 1;
}

#define CHECK_MVSET(l)                                          \
    check_mvset(mvLXCol, temp_col.mv + l,                       \
                colPic, s->poc,                                 \
                refPicList, X, refIdxLx,                        \
                refPicList_col, L ## l, temp_col.ref_idx[l])

// derive the motion vectors section 8.5.3.1.8
static int derive_temporal_colocated_mvs(HEVCContext *s, MvField temp_col,
                                         int refIdxLx, Mv *mvLXCol, int X,
                                         int colPic, RefPicList *refPicList_col)
{
    RefPicList *refPicList = s->ref->refPicList;

    if (temp_col.pred_flag == PF_INTRA)
        return 0;

    if (!(temp_col.pred_flag & PF_L0))
        return CHECK_MVSET(1);
    else if (temp_col.pred_flag == PF_L0)
        return CHECK_MVSET(0);
    else if (temp_col.pred_flag == PF_BI) {
        int check_diffpicount = 0;
        int i, j;
        for (j = 0; j < 2; j++) {
            for (i = 0; i < refPicList[j].nb_refs; i++) {
                if (refPicList[j].list[i] > s->poc) {
                    check_diffpicount++;
                    break;
                }
            }
        }
        if (!check_diffpicount) {
            if (X==0)
                return CHECK_MVSET(0);
            else
                return CHECK_MVSET(1);
        } else {
            if (s->sh.collocated_list == L1)
                return CHECK_MVSET(0);
            else
                return CHECK_MVSET(1);
        }
    }

    return 0;
}

#define TAB_MVF(x, y)                                                   \
    tab_mvf[(y) * min_pu_width + x]

#define TAB_MVF_PU(v)                                                   \
    TAB_MVF(((x ## v) >> s->sps->log2_min_pu_size),                     \
            ((y ## v) >> s->sps->log2_min_pu_size))

#define DERIVE_TEMPORAL_COLOCATED_MVS                                   \
    derive_temporal_colocated_mvs(s, temp_col,                          \
                                  refIdxLx, mvLXCol, X, colPic,         \
                                  ff_hevc_get_ref_list(s, ref, x, y))

/*
 * 8.5.3.1.7  temporal luma motion vector prediction
 */
static int temporal_luma_motion_vector(HEVCContext *s, int x0, int y0,
                                       int nPbW, int nPbH, int refIdxLx,
                                       Mv *mvLXCol, int X)
{
    MvField *tab_mvf;
    MvField temp_col;
    int x, y, x_pu, y_pu;
    int min_pu_width = s->ps.sps->min_pu_width;
    int availableFlagLXCol = 0;
    int colPic;

    HEVCFrame *ref = s->ref->collocated_ref;

    if (!ref) {
        memset(mvLXCol, 0, sizeof(*mvLXCol));
        return 0;
    }

    tab_mvf = ref->tab_mvf;
    colPic  = ref->poc;

    //bottom right collocated motion vector
    x = x0 + nPbW;
    y = y0 + nPbH;

    if (tab_mvf &&
        (y0 >> s->ps.sps->log2_ctb_size) == (y >> s->ps.sps->log2_ctb_size) &&
        y < s->ps.sps->height &&
        x < s->ps.sps->width) {
        x                 &= ~15;
        y                 &= ~15;
<<<<<<< HEAD
        if (s->threads_type == FF_THREAD_FRAME)
            ff_thread_await_progress(&ref->tf, y, 0);
        x_pu               = x >> s->sps->log2_min_pu_size;
        y_pu               = y >> s->sps->log2_min_pu_size;
=======
        ff_thread_await_progress(&ref->tf, y, 0);
        x_pu               = x >> s->ps.sps->log2_min_pu_size;
        y_pu               = y >> s->ps.sps->log2_min_pu_size;
>>>>>>> b11acd57
        temp_col           = TAB_MVF(x_pu, y_pu);
        availableFlagLXCol = DERIVE_TEMPORAL_COLOCATED_MVS;
    }

    // derive center collocated motion vector
    if (tab_mvf && !availableFlagLXCol) {
        x                  = x0 + (nPbW >> 1);
        y                  = y0 + (nPbH >> 1);
        x                 &= ~15;
        y                 &= ~15;
<<<<<<< HEAD
        if (s->threads_type == FF_THREAD_FRAME)
            ff_thread_await_progress(&ref->tf, y, 0);
        x_pu               = x >> s->sps->log2_min_pu_size;
        y_pu               = y >> s->sps->log2_min_pu_size;
=======
        ff_thread_await_progress(&ref->tf, y, 0);
        x_pu               = x >> s->ps.sps->log2_min_pu_size;
        y_pu               = y >> s->ps.sps->log2_min_pu_size;
>>>>>>> b11acd57
        temp_col           = TAB_MVF(x_pu, y_pu);
        availableFlagLXCol = DERIVE_TEMPORAL_COLOCATED_MVS;
    }
    return availableFlagLXCol;
}

#define AVAILABLE(cand, v)                                      \
    (cand && !(TAB_MVF_PU(v).pred_flag == PF_INTRA))

#define PRED_BLOCK_AVAILABLE(v)                                 \
    z_scan_block_avail(s, x0, y0, x ## v, y ## v)

#define COMPARE_MV_REFIDX(a, b)                                 \
    compare_mv_ref_idx(TAB_MVF_PU(a), TAB_MVF_PU(b))

/*
 * 8.5.3.1.2  Derivation process for spatial merging candidates
 */
static void derive_spatial_merge_candidates(HEVCContext *s, int x0, int y0,
                                            int nPbW, int nPbH,
                                            int log2_cb_size,
                                            int singleMCLFlag, int part_idx,
                                            int merge_idx,
                                            struct MvField mergecandlist[])
{
    HEVCLocalContext *lc   = s->HEVClc;
    RefPicList *refPicList = s->ref->refPicList;
    MvField *tab_mvf       = s->ref->tab_mvf;

    const int min_pu_width = s->ps.sps->min_pu_width;

    const int cand_bottom_left = lc->na.cand_bottom_left;
    const int cand_left        = lc->na.cand_left;
    const int cand_up_left     = lc->na.cand_up_left;
    const int cand_up          = lc->na.cand_up;
    const int cand_up_right    = lc->na.cand_up_right_sap;

    const int xA1    = x0 - 1;
    const int yA1    = y0 + nPbH - 1;
<<<<<<< HEAD

    const int xB1    = x0 + nPbW - 1;
    const int yB1    = y0 - 1;

    const int xB0    = x0 + nPbW;
    const int yB0    = y0 - 1;

    const int xA0    = x0 - 1;
    const int yA0    = y0 + nPbH;

    const int xB2    = x0 - 1;
    const int yB2    = y0 - 1;
=======
    const int xA1_pu = xA1 >> s->ps.sps->log2_min_pu_size;
    const int yA1_pu = yA1 >> s->ps.sps->log2_min_pu_size;

    const int xB1    = x0 + nPbW - 1;
    const int yB1    = y0 - 1;
    const int xB1_pu = xB1 >> s->ps.sps->log2_min_pu_size;
    const int yB1_pu = yB1 >> s->ps.sps->log2_min_pu_size;

    const int xB0    = x0 + nPbW;
    const int yB0    = y0 - 1;
    const int xB0_pu = xB0 >> s->ps.sps->log2_min_pu_size;
    const int yB0_pu = yB0 >> s->ps.sps->log2_min_pu_size;

    const int xA0    = x0 - 1;
    const int yA0    = y0 + nPbH;
    const int xA0_pu = xA0 >> s->ps.sps->log2_min_pu_size;
    const int yA0_pu = yA0 >> s->ps.sps->log2_min_pu_size;

    const int xB2    = x0 - 1;
    const int yB2    = y0 - 1;
    const int xB2_pu = xB2 >> s->ps.sps->log2_min_pu_size;
    const int yB2_pu = yB2 >> s->ps.sps->log2_min_pu_size;
>>>>>>> b11acd57

    const int nb_refs = (s->sh.slice_type == P_SLICE) ?
                        s->sh.nb_refs[0] : FFMIN(s->sh.nb_refs[0], s->sh.nb_refs[1]);

    int zero_idx = 0;

    int nb_merge_cand = 0;
    int nb_orig_merge_cand = 0;

    int is_available_a0;
    int is_available_a1;
    int is_available_b0;
    int is_available_b1;
    int is_available_b2;


    if (!singleMCLFlag && part_idx == 1 &&
        (lc->cu.part_mode == PART_Nx2N ||
         lc->cu.part_mode == PART_nLx2N ||
         lc->cu.part_mode == PART_nRx2N) ||
        is_diff_mer(s, xA1, yA1, x0, y0)) {
        is_available_a1 = 0;
    } else {
        is_available_a1 = AVAILABLE(cand_left, A1);
        if (is_available_a1) {
            mergecandlist[nb_merge_cand] = TAB_MVF_PU(A1);
            if (merge_idx == 0)
                return;
            nb_merge_cand++;
        }
    }

    if (!singleMCLFlag && part_idx == 1 &&
        (lc->cu.part_mode == PART_2NxN ||
         lc->cu.part_mode == PART_2NxnU ||
         lc->cu.part_mode == PART_2NxnD) ||
        is_diff_mer(s, xB1, yB1, x0, y0)) {
        is_available_b1 = 0;
    } else {
        is_available_b1 = AVAILABLE(cand_up, B1);
        if (is_available_b1 &&
            !(is_available_a1 && COMPARE_MV_REFIDX(B1, A1))) {
            mergecandlist[nb_merge_cand] = TAB_MVF_PU(B1);
            if (merge_idx == nb_merge_cand)
                return;
            nb_merge_cand++;
        }
    }

    // above right spatial merge candidate
    is_available_b0 = AVAILABLE(cand_up_right, B0) &&
                      xB0 < s->sps->width &&
                      PRED_BLOCK_AVAILABLE(B0) &&
                      !is_diff_mer(s, xB0, yB0, x0, y0);

    if (is_available_b0 &&
        !(is_available_b1 && COMPARE_MV_REFIDX(B0, B1))) {
        mergecandlist[nb_merge_cand] = TAB_MVF_PU(B0);
        if (merge_idx == nb_merge_cand)
            return;
        nb_merge_cand++;
    }

    // left bottom spatial merge candidate
    is_available_a0 = AVAILABLE(cand_bottom_left, A0) &&
                      yA0 < s->sps->height &&
                      PRED_BLOCK_AVAILABLE(A0) &&
                      !is_diff_mer(s, xA0, yA0, x0, y0);

    if (is_available_a0 &&
        !(is_available_a1 && COMPARE_MV_REFIDX(A0, A1))) {
        mergecandlist[nb_merge_cand] = TAB_MVF_PU(A0);
        if (merge_idx == nb_merge_cand)
            return;
        nb_merge_cand++;
    }

    // above left spatial merge candidate
    is_available_b2 = AVAILABLE(cand_up_left, B2) &&
                      !is_diff_mer(s, xB2, yB2, x0, y0);

    if (is_available_b2 &&
        !(is_available_a1 && COMPARE_MV_REFIDX(B2, A1)) &&
        !(is_available_b1 && COMPARE_MV_REFIDX(B2, B1)) &&
        nb_merge_cand != 4) {
        mergecandlist[nb_merge_cand] = TAB_MVF_PU(B2);
        if (merge_idx == nb_merge_cand)
            return;
        nb_merge_cand++;
    }

    // temporal motion vector candidate
    if (s->sh.slice_temporal_mvp_enabled_flag &&
        nb_merge_cand < s->sh.max_num_merge_cand) {
        Mv mv_l0_col = { 0 }, mv_l1_col = { 0 };
        int available_l0 = temporal_luma_motion_vector(s, x0, y0, nPbW, nPbH,
                                                       0, &mv_l0_col, 0);
        int available_l1 = (s->sh.slice_type == B_SLICE) ?
                           temporal_luma_motion_vector(s, x0, y0, nPbW, nPbH,
                                                       0, &mv_l1_col, 1) : 0;

        if (available_l0 || available_l1) {
            mergecandlist[nb_merge_cand].pred_flag = available_l0 + (available_l1 << 1);
            AV_ZERO16(mergecandlist[nb_merge_cand].ref_idx);
            mergecandlist[nb_merge_cand].mv[0]      = mv_l0_col;
            mergecandlist[nb_merge_cand].mv[1]      = mv_l1_col;

            if (merge_idx == nb_merge_cand)
                return;
            nb_merge_cand++;
        }
    }

    nb_orig_merge_cand = nb_merge_cand;

    // combined bi-predictive merge candidates  (applies for B slices)
    if (s->sh.slice_type == B_SLICE && nb_orig_merge_cand > 1 &&
        nb_orig_merge_cand < s->sh.max_num_merge_cand) {
        int comb_idx = 0;

        for (comb_idx = 0; nb_merge_cand < s->sh.max_num_merge_cand &&
                           comb_idx < nb_orig_merge_cand * (nb_orig_merge_cand - 1); comb_idx++) {
            int l0_cand_idx = l0_l1_cand_idx[comb_idx][0];
            int l1_cand_idx = l0_l1_cand_idx[comb_idx][1];
            MvField l0_cand = mergecandlist[l0_cand_idx];
            MvField l1_cand = mergecandlist[l1_cand_idx];

            if ((l0_cand.pred_flag & PF_L0) && (l1_cand.pred_flag & PF_L1) &&
                (refPicList[0].list[l0_cand.ref_idx[0]] !=
                 refPicList[1].list[l1_cand.ref_idx[1]] ||
                 AV_RN32A(&l0_cand.mv[0]) != AV_RN32A(&l1_cand.mv[1]))) {
                mergecandlist[nb_merge_cand].ref_idx[0]   = l0_cand.ref_idx[0];
                mergecandlist[nb_merge_cand].ref_idx[1]   = l1_cand.ref_idx[1];
                mergecandlist[nb_merge_cand].pred_flag    = PF_BI;
                AV_COPY32(&mergecandlist[nb_merge_cand].mv[0], &l0_cand.mv[0]);
                AV_COPY32(&mergecandlist[nb_merge_cand].mv[1], &l1_cand.mv[1]);
                if (merge_idx == nb_merge_cand)
                    return;
                nb_merge_cand++;
            }
        }
    }

    // append Zero motion vector candidates
    while (nb_merge_cand < s->sh.max_num_merge_cand) {
        mergecandlist[nb_merge_cand].pred_flag    = PF_L0 + ((s->sh.slice_type == B_SLICE) << 1);
        AV_ZERO32(mergecandlist[nb_merge_cand].mv + 0);
        AV_ZERO32(mergecandlist[nb_merge_cand].mv + 1);
        mergecandlist[nb_merge_cand].ref_idx[0]   = zero_idx < nb_refs ? zero_idx : 0;
        mergecandlist[nb_merge_cand].ref_idx[1]   = zero_idx < nb_refs ? zero_idx : 0;

        if (merge_idx == nb_merge_cand)
            return;
        nb_merge_cand++;
        zero_idx++;
    }
}

/*
 * 8.5.3.1.1 Derivation process of luma Mvs for merge mode
 */
void ff_hevc_luma_mv_merge_mode(HEVCContext *s, int x0, int y0, int nPbW,
                                int nPbH, int log2_cb_size, int part_idx,
                                int merge_idx, MvField *mv)
{
    int singleMCLFlag = 0;
    int nCS = 1 << log2_cb_size;
    LOCAL_ALIGNED(4, MvField, mergecand_list, [MRG_MAX_NUM_CANDS]);
    int nPbW2 = nPbW;
    int nPbH2 = nPbH;
    HEVCLocalContext *lc = s->HEVClc;

    if (s->ps.pps->log2_parallel_merge_level > 2 && nCS == 8) {
        singleMCLFlag = 1;
        x0            = lc->cu.x;
        y0            = lc->cu.y;
        nPbW          = nCS;
        nPbH          = nCS;
        part_idx      = 0;
    }

    ff_hevc_set_neighbour_available(s, x0, y0, nPbW, nPbH);
    derive_spatial_merge_candidates(s, x0, y0, nPbW, nPbH, log2_cb_size,
                                    singleMCLFlag, part_idx,
                                    merge_idx, mergecand_list);

    if (mergecand_list[merge_idx].pred_flag == PF_BI &&
        (nPbW2 + nPbH2) == 12) {
        mergecand_list[merge_idx].pred_flag = PF_L0;
    }

    *mv = mergecand_list[merge_idx];
}

static av_always_inline void dist_scale(HEVCContext *s, Mv *mv,
                                        int min_pu_width, int x, int y,
                                        int elist, int ref_idx_curr, int ref_idx)
{
    RefPicList *refPicList = s->ref->refPicList;
    MvField *tab_mvf       = s->ref->tab_mvf;
    int ref_pic_elist      = refPicList[elist].list[TAB_MVF(x, y).ref_idx[elist]];
    int ref_pic_curr       = refPicList[ref_idx_curr].list[ref_idx];

    if (ref_pic_elist != ref_pic_curr) {
        int poc_diff = s->poc - ref_pic_elist;
        if (!poc_diff)
            poc_diff = 1;
        mv_scale(mv, mv, poc_diff, s->poc - ref_pic_curr);
    }
}

static int mv_mp_mode_mx(HEVCContext *s, int x, int y, int pred_flag_index,
                         Mv *mv, int ref_idx_curr, int ref_idx)
{
    MvField *tab_mvf = s->ref->tab_mvf;
    int min_pu_width = s->ps.sps->min_pu_width;

    RefPicList *refPicList = s->ref->refPicList;

    if (((TAB_MVF(x, y).pred_flag) & (1 << pred_flag_index)) &&
        refPicList[pred_flag_index].list[TAB_MVF(x, y).ref_idx[pred_flag_index]] == refPicList[ref_idx_curr].list[ref_idx]) {
        *mv = TAB_MVF(x, y).mv[pred_flag_index];
        return 1;
    }
    return 0;
}

static int mv_mp_mode_mx_lt(HEVCContext *s, int x, int y, int pred_flag_index,
                            Mv *mv, int ref_idx_curr, int ref_idx)
{
    MvField *tab_mvf = s->ref->tab_mvf;
    int min_pu_width = s->ps.sps->min_pu_width;

    RefPicList *refPicList = s->ref->refPicList;

    if ((TAB_MVF(x, y).pred_flag) & (1 << pred_flag_index)) {
        int currIsLongTerm     = refPicList[ref_idx_curr].isLongTerm[ref_idx];

        int colIsLongTerm =
            refPicList[pred_flag_index].isLongTerm[(TAB_MVF(x, y).ref_idx[pred_flag_index])];

        if (colIsLongTerm == currIsLongTerm) {
            *mv = TAB_MVF(x, y).mv[pred_flag_index];
            if (!currIsLongTerm)
                dist_scale(s, mv, min_pu_width, x, y,
                           pred_flag_index, ref_idx_curr, ref_idx);
            return 1;
        }
    }
    return 0;
}

#define MP_MX(v, pred, mx)                                      \
    mv_mp_mode_mx(s,                                            \
                  (x ## v) >> s->sps->log2_min_pu_size,         \
                  (y ## v) >> s->sps->log2_min_pu_size,         \
                  pred, &mx, ref_idx_curr, ref_idx)

#define MP_MX_LT(v, pred, mx)                                   \
    mv_mp_mode_mx_lt(s,                                         \
                     (x ## v) >> s->sps->log2_min_pu_size,      \
                     (y ## v) >> s->sps->log2_min_pu_size,      \
                     pred, &mx, ref_idx_curr, ref_idx)

void ff_hevc_luma_mv_mvp_mode(HEVCContext *s, int x0, int y0, int nPbW,
                              int nPbH, int log2_cb_size, int part_idx,
                              int merge_idx, MvField *mv,
                              int mvp_lx_flag, int LX)
{
    HEVCLocalContext *lc = s->HEVClc;
    MvField *tab_mvf = s->ref->tab_mvf;
    int isScaledFlag_L0 = 0;
    int availableFlagLXA0 = 1;
    int availableFlagLXB0 = 1;
    int numMVPCandLX = 0;
    int min_pu_width = s->ps.sps->min_pu_width;

    int xA0, yA0;
    int is_available_a0;
    int xA1, yA1;
    int is_available_a1;
    int xB0, yB0;
    int is_available_b0;
    int xB1, yB1;
    int is_available_b1;
    int xB2, yB2;
    int is_available_b2;

    Mv mvpcand_list[2] = { { 0 } };
    Mv mxA;
    Mv mxB;
    int ref_idx_curr;
    int ref_idx = 0;
    int pred_flag_index_l0;
    int pred_flag_index_l1;
<<<<<<< HEAD
=======
    int x0b = x0 & ((1 << s->ps.sps->log2_ctb_size) - 1);
    int y0b = y0 & ((1 << s->ps.sps->log2_ctb_size) - 1);

    int cand_up = (lc->ctb_up_flag || y0b);
    int cand_left = (lc->ctb_left_flag || x0b);
    int cand_up_left =
            (!x0b && !y0b) ? lc->ctb_up_left_flag : cand_left && cand_up;
    int cand_up_right =
            (x0b + nPbW == (1 << s->ps.sps->log2_ctb_size) ||
             x0  + nPbW >= lc->end_of_tiles_x) ? lc->ctb_up_right_flag && !y0b
                                               : cand_up;
    int cand_bottom_left = (y0 + nPbH >= lc->end_of_tiles_y) ? 0 : cand_left;
>>>>>>> b11acd57

    const int cand_bottom_left = lc->na.cand_bottom_left;
    const int cand_left        = lc->na.cand_left;
    const int cand_up_left     = lc->na.cand_up_left;
    const int cand_up          = lc->na.cand_up;
    const int cand_up_right    = lc->na.cand_up_right_sap;
    ref_idx_curr       = LX;
    ref_idx            = mv->ref_idx[LX];
    pred_flag_index_l0 = LX;
    pred_flag_index_l1 = !LX;

    // left bottom spatial candidate
    xA0 = x0 - 1;
    yA0 = y0 + nPbH;
<<<<<<< HEAD
=======
    xA0_pu = xA0 >> s->ps.sps->log2_min_pu_size;
    yA0_pu = yA0 >> s->ps.sps->log2_min_pu_size;
>>>>>>> b11acd57

    is_available_a0 = AVAILABLE(cand_bottom_left, A0) &&
                      yA0 < s->sps->height &&
                      PRED_BLOCK_AVAILABLE(A0);

    //left spatial merge candidate
    xA1    = x0 - 1;
    yA1    = y0 + nPbH - 1;
<<<<<<< HEAD
=======
    xA1_pu = xA1 >> s->ps.sps->log2_min_pu_size;
    yA1_pu = yA1 >> s->ps.sps->log2_min_pu_size;
>>>>>>> b11acd57

    is_available_a1 = AVAILABLE(cand_left, A1);
    if (is_available_a0 || is_available_a1)
        isScaledFlag_L0 = 1;

    if (is_available_a0) {
        if (MP_MX(A0, pred_flag_index_l0, mxA)) {
            goto b_candidates;
        }
        if (MP_MX(A0, pred_flag_index_l1, mxA)) {
            goto b_candidates;
        }
    }

    if (is_available_a1) {
        if (MP_MX(A1, pred_flag_index_l0, mxA)) {
            goto b_candidates;
        }
        if (MP_MX(A1, pred_flag_index_l1, mxA)) {
            goto b_candidates;
        }
    }

    if (is_available_a0) {
        if (MP_MX_LT(A0, pred_flag_index_l0, mxA)) {
            goto b_candidates;
        }
        if (MP_MX_LT(A0, pred_flag_index_l1, mxA)) {
            goto b_candidates;
        }
    }

    if (is_available_a1) {
        if (MP_MX_LT(A1, pred_flag_index_l0, mxA)) {
            goto b_candidates;
        }
        if (MP_MX_LT(A1, pred_flag_index_l1, mxA)) {
            goto b_candidates;
        }
    }
    availableFlagLXA0 = 0;

b_candidates:
    // B candidates
    // above right spatial merge candidate
    xB0    = x0 + nPbW;
    yB0    = y0 - 1;
<<<<<<< HEAD
=======
    xB0_pu = xB0 >> s->ps.sps->log2_min_pu_size;
    yB0_pu = yB0 >> s->ps.sps->log2_min_pu_size;
>>>>>>> b11acd57

    is_available_b0 =  AVAILABLE(cand_up_right, B0) &&
                       xB0 < s->sps->width &&
                       PRED_BLOCK_AVAILABLE(B0);

<<<<<<< HEAD
    // above spatial merge candidate
    xB1    = x0 + nPbW - 1;
    yB1    = y0 - 1;
    is_available_b1 = AVAILABLE(cand_up, B1);
=======
    if (is_available_b0) {
        availableFlagLXB0 = MP_MX(B0, pred_flag_index_l0, mxB);
        if (!availableFlagLXB0)
            availableFlagLXB0 = MP_MX(B0, pred_flag_index_l1, mxB);
    }

    if (!availableFlagLXB0) {
        // above spatial merge candidate
        xB1    = x0 + nPbW - 1;
        yB1    = y0 - 1;
        xB1_pu = xB1 >> s->ps.sps->log2_min_pu_size;
        yB1_pu = yB1 >> s->ps.sps->log2_min_pu_size;
>>>>>>> b11acd57

    // above left spatial merge candidate
    xB2 = x0 - 1;
    yB2 = y0 - 1;
    is_available_b2 = AVAILABLE(cand_up_left, B2);

    // above right spatial merge candidate
    if (is_available_b0) {
        if (MP_MX(B0, pred_flag_index_l0, mxB)) {
            goto scalef;
        }
        if (MP_MX(B0, pred_flag_index_l1, mxB)) {
            goto scalef;
        }
    }

<<<<<<< HEAD
    // above spatial merge candidate
    if (is_available_b1) {
        if (MP_MX(B1, pred_flag_index_l0, mxB)) {
            goto scalef;
        }
        if (MP_MX(B1, pred_flag_index_l1, mxB)) {
            goto scalef;
        }
    }
=======
    if (!availableFlagLXB0) {
        // above left spatial merge candidate
        xB2 = x0 - 1;
        yB2 = y0 - 1;
        xB2_pu = xB2 >> s->ps.sps->log2_min_pu_size;
        yB2_pu = yB2 >> s->ps.sps->log2_min_pu_size;
        is_available_b2 = AVAILABLE(cand_up_left, B2);
>>>>>>> b11acd57

    // above left spatial merge candidate
    if (is_available_b2) {
        if (MP_MX(B2, pred_flag_index_l0, mxB)) {
            goto scalef;
        }
        if (MP_MX(B2, pred_flag_index_l1, mxB)) {
            goto scalef;
        }
    }
    availableFlagLXB0 = 0;

scalef:
    if (!isScaledFlag_L0) {
        if (availableFlagLXB0) {
            availableFlagLXA0 = 1;
            mxA = mxB;
        }
        availableFlagLXB0 = 0;

        // XB0 and L1
        if (is_available_b0) {
            availableFlagLXB0 = MP_MX_LT(B0, pred_flag_index_l0, mxB);
            if (!availableFlagLXB0)
                availableFlagLXB0 = MP_MX_LT(B0, pred_flag_index_l1, mxB);
        }

        if (is_available_b1 && !availableFlagLXB0) {
            availableFlagLXB0 = MP_MX_LT(B1, pred_flag_index_l0, mxB);
            if (!availableFlagLXB0)
                availableFlagLXB0 = MP_MX_LT(B1, pred_flag_index_l1, mxB);
        }

        if (is_available_b2 && !availableFlagLXB0) {
            availableFlagLXB0 = MP_MX_LT(B2, pred_flag_index_l0, mxB);
            if (!availableFlagLXB0)
                availableFlagLXB0 = MP_MX_LT(B2, pred_flag_index_l1, mxB);
        }
    }

    if (availableFlagLXA0)
        mvpcand_list[numMVPCandLX++] = mxA;

    if (availableFlagLXB0 && (!availableFlagLXA0 || mxA.x != mxB.x || mxA.y != mxB.y))
        mvpcand_list[numMVPCandLX++] = mxB;

    //temporal motion vector prediction candidate
    if (numMVPCandLX < 2 && s->sh.slice_temporal_mvp_enabled_flag &&
        mvp_lx_flag == numMVPCandLX) {
        Mv mv_col;
        int available_col = temporal_luma_motion_vector(s, x0, y0, nPbW,
                                                        nPbH, ref_idx,
                                                        &mv_col, LX);
        if (available_col)
            mvpcand_list[numMVPCandLX++] = mv_col;
    }

    mv->mv[LX] = mvpcand_list[mvp_lx_flag];
}<|MERGE_RESOLUTION|>--- conflicted
+++ resolved
@@ -41,15 +41,9 @@
 void ff_hevc_set_neighbour_available(HEVCContext *s, int x0, int y0,
                                      int nPbW, int nPbH)
 {
-<<<<<<< HEAD
     HEVCLocalContext *lc = s->HEVClc;
-    int x0b = av_mod_uintp2(x0, s->sps->log2_ctb_size);
-    int y0b = av_mod_uintp2(y0, s->sps->log2_ctb_size);
-=======
-    HEVCLocalContext *lc = &s->HEVClc;
-    int x0b = x0 & ((1 << s->ps.sps->log2_ctb_size) - 1);
-    int y0b = y0 & ((1 << s->ps.sps->log2_ctb_size) - 1);
->>>>>>> b11acd57
+    int x0b = av_mod_uintp2(x0, s->ps.sps->log2_ctb_size);
+    int y0b = av_mod_uintp2(y0, s->ps.sps->log2_ctb_size);
 
     lc->na.cand_up       = (lc->ctb_up_flag   || y0b);
     lc->na.cand_left     = (lc->ctb_left_flag || x0b);
@@ -58,12 +52,7 @@
             ((x0b + nPbW) == (1 << s->ps.sps->log2_ctb_size)) ?
                     lc->ctb_up_right_flag && !y0b : lc->na.cand_up;
     lc->na.cand_up_right =
-<<<<<<< HEAD
             lc->na.cand_up_right_sap
-=======
-            ((x0b + nPbW) == (1 << s->ps.sps->log2_ctb_size) ?
-                    lc->ctb_up_right_flag && !y0b : lc->na.cand_up )
->>>>>>> b11acd57
                      && (x0 + nPbW) < lc->end_of_tiles_x;
     lc->na.cand_bottom_left = ((y0 + nPbH) >= lc->end_of_tiles_y) ? 0 : lc->na.cand_left;
 }
@@ -75,47 +64,19 @@
                               int xN, int yN)
 {
 #define MIN_TB_ADDR_ZS(x, y)                                            \
-<<<<<<< HEAD
-    s->pps->min_tb_addr_zs[(y) * (s->sps->tb_mask+2) + (x)]
-=======
-    s->ps.pps->min_tb_addr_zs[(y) * s->ps.sps->min_tb_width + (x)]
-    int Curr = MIN_TB_ADDR_ZS(xCurr >> s->ps.sps->log2_min_tb_size,
-                              yCurr >> s->ps.sps->log2_min_tb_size);
-    int N;
-
-    if (xN < 0 || yN < 0 ||
-        xN >= s->ps.sps->width ||
-        yN >= s->ps.sps->height)
-        return 0;
-
-    N = MIN_TB_ADDR_ZS(xN >> s->ps.sps->log2_min_tb_size,
-                       yN >> s->ps.sps->log2_min_tb_size);
-
-    return N <= Curr;
-}
-
-static int same_prediction_block(HEVCLocalContext *lc, int log2_cb_size,
-                                 int x0, int y0, int nPbW, int nPbH,
-                                 int xA1, int yA1, int partIdx)
-{
-    return !(nPbW << 1 == 1 << log2_cb_size &&
-             nPbH << 1 == 1 << log2_cb_size && partIdx == 1 &&
-             lc->cu.x + nPbW > xA1 &&
-             lc->cu.y + nPbH <= yA1);
-}
->>>>>>> b11acd57
-
-    int xCurr_ctb = xCurr >> s->sps->log2_ctb_size;
-    int yCurr_ctb = yCurr >> s->sps->log2_ctb_size;
-    int xN_ctb    = xN    >> s->sps->log2_ctb_size;
-    int yN_ctb    = yN    >> s->sps->log2_ctb_size;
+    s->ps.pps->min_tb_addr_zs[(y) * (s->ps.sps->tb_mask+2) + (x)]
+
+    int xCurr_ctb = xCurr >> s->ps.sps->log2_ctb_size;
+    int yCurr_ctb = yCurr >> s->ps.sps->log2_ctb_size;
+    int xN_ctb    = xN    >> s->ps.sps->log2_ctb_size;
+    int yN_ctb    = yN    >> s->ps.sps->log2_ctb_size;
     if( yN_ctb < yCurr_ctb || xN_ctb < xCurr_ctb )
         return 1;
     else {
-        int Curr = MIN_TB_ADDR_ZS((xCurr >> s->sps->log2_min_tb_size) & s->sps->tb_mask,
-                (yCurr >> s->sps->log2_min_tb_size) & s->sps->tb_mask);
-        int N    = MIN_TB_ADDR_ZS((xN >> s->sps->log2_min_tb_size) & s->sps->tb_mask,
-                (yN >> s->sps->log2_min_tb_size) & s->sps->tb_mask);
+        int Curr = MIN_TB_ADDR_ZS((xCurr >> s->ps.sps->log2_min_tb_size) & s->ps.sps->tb_mask,
+                (yCurr >> s->ps.sps->log2_min_tb_size) & s->ps.sps->tb_mask);
+        int N    = MIN_TB_ADDR_ZS((xN >> s->ps.sps->log2_min_tb_size) & s->ps.sps->tb_mask,
+                (yN >> s->ps.sps->log2_min_tb_size) & s->ps.sps->tb_mask);
         return N <= Curr;
     }
 }
@@ -242,8 +203,8 @@
     tab_mvf[(y) * min_pu_width + x]
 
 #define TAB_MVF_PU(v)                                                   \
-    TAB_MVF(((x ## v) >> s->sps->log2_min_pu_size),                     \
-            ((y ## v) >> s->sps->log2_min_pu_size))
+    TAB_MVF(((x ## v) >> s->ps.sps->log2_min_pu_size),                     \
+            ((y ## v) >> s->ps.sps->log2_min_pu_size))
 
 #define DERIVE_TEMPORAL_COLOCATED_MVS                                   \
     derive_temporal_colocated_mvs(s, temp_col,                          \
@@ -284,16 +245,10 @@
         x < s->ps.sps->width) {
         x                 &= ~15;
         y                 &= ~15;
-<<<<<<< HEAD
         if (s->threads_type == FF_THREAD_FRAME)
             ff_thread_await_progress(&ref->tf, y, 0);
-        x_pu               = x >> s->sps->log2_min_pu_size;
-        y_pu               = y >> s->sps->log2_min_pu_size;
-=======
-        ff_thread_await_progress(&ref->tf, y, 0);
         x_pu               = x >> s->ps.sps->log2_min_pu_size;
         y_pu               = y >> s->ps.sps->log2_min_pu_size;
->>>>>>> b11acd57
         temp_col           = TAB_MVF(x_pu, y_pu);
         availableFlagLXCol = DERIVE_TEMPORAL_COLOCATED_MVS;
     }
@@ -304,16 +259,10 @@
         y                  = y0 + (nPbH >> 1);
         x                 &= ~15;
         y                 &= ~15;
-<<<<<<< HEAD
         if (s->threads_type == FF_THREAD_FRAME)
             ff_thread_await_progress(&ref->tf, y, 0);
-        x_pu               = x >> s->sps->log2_min_pu_size;
-        y_pu               = y >> s->sps->log2_min_pu_size;
-=======
-        ff_thread_await_progress(&ref->tf, y, 0);
         x_pu               = x >> s->ps.sps->log2_min_pu_size;
         y_pu               = y >> s->ps.sps->log2_min_pu_size;
->>>>>>> b11acd57
         temp_col           = TAB_MVF(x_pu, y_pu);
         availableFlagLXCol = DERIVE_TEMPORAL_COLOCATED_MVS;
     }
@@ -353,7 +302,6 @@
 
     const int xA1    = x0 - 1;
     const int yA1    = y0 + nPbH - 1;
-<<<<<<< HEAD
 
     const int xB1    = x0 + nPbW - 1;
     const int yB1    = y0 - 1;
@@ -366,30 +314,6 @@
 
     const int xB2    = x0 - 1;
     const int yB2    = y0 - 1;
-=======
-    const int xA1_pu = xA1 >> s->ps.sps->log2_min_pu_size;
-    const int yA1_pu = yA1 >> s->ps.sps->log2_min_pu_size;
-
-    const int xB1    = x0 + nPbW - 1;
-    const int yB1    = y0 - 1;
-    const int xB1_pu = xB1 >> s->ps.sps->log2_min_pu_size;
-    const int yB1_pu = yB1 >> s->ps.sps->log2_min_pu_size;
-
-    const int xB0    = x0 + nPbW;
-    const int yB0    = y0 - 1;
-    const int xB0_pu = xB0 >> s->ps.sps->log2_min_pu_size;
-    const int yB0_pu = yB0 >> s->ps.sps->log2_min_pu_size;
-
-    const int xA0    = x0 - 1;
-    const int yA0    = y0 + nPbH;
-    const int xA0_pu = xA0 >> s->ps.sps->log2_min_pu_size;
-    const int yA0_pu = yA0 >> s->ps.sps->log2_min_pu_size;
-
-    const int xB2    = x0 - 1;
-    const int yB2    = y0 - 1;
-    const int xB2_pu = xB2 >> s->ps.sps->log2_min_pu_size;
-    const int yB2_pu = yB2 >> s->ps.sps->log2_min_pu_size;
->>>>>>> b11acd57
 
     const int nb_refs = (s->sh.slice_type == P_SLICE) ?
                         s->sh.nb_refs[0] : FFMIN(s->sh.nb_refs[0], s->sh.nb_refs[1]);
@@ -441,7 +365,7 @@
 
     // above right spatial merge candidate
     is_available_b0 = AVAILABLE(cand_up_right, B0) &&
-                      xB0 < s->sps->width &&
+                      xB0 < s->ps.sps->width &&
                       PRED_BLOCK_AVAILABLE(B0) &&
                       !is_diff_mer(s, xB0, yB0, x0, y0);
 
@@ -455,7 +379,7 @@
 
     // left bottom spatial merge candidate
     is_available_a0 = AVAILABLE(cand_bottom_left, A0) &&
-                      yA0 < s->sps->height &&
+                      yA0 < s->ps.sps->height &&
                       PRED_BLOCK_AVAILABLE(A0) &&
                       !is_diff_mer(s, xA0, yA0, x0, y0);
 
@@ -644,14 +568,14 @@
 
 #define MP_MX(v, pred, mx)                                      \
     mv_mp_mode_mx(s,                                            \
-                  (x ## v) >> s->sps->log2_min_pu_size,         \
-                  (y ## v) >> s->sps->log2_min_pu_size,         \
+                  (x ## v) >> s->ps.sps->log2_min_pu_size,         \
+                  (y ## v) >> s->ps.sps->log2_min_pu_size,         \
                   pred, &mx, ref_idx_curr, ref_idx)
 
 #define MP_MX_LT(v, pred, mx)                                   \
     mv_mp_mode_mx_lt(s,                                         \
-                     (x ## v) >> s->sps->log2_min_pu_size,      \
-                     (y ## v) >> s->sps->log2_min_pu_size,      \
+                     (x ## v) >> s->ps.sps->log2_min_pu_size,      \
+                     (y ## v) >> s->ps.sps->log2_min_pu_size,      \
                      pred, &mx, ref_idx_curr, ref_idx)
 
 void ff_hevc_luma_mv_mvp_mode(HEVCContext *s, int x0, int y0, int nPbW,
@@ -685,21 +609,6 @@
     int ref_idx = 0;
     int pred_flag_index_l0;
     int pred_flag_index_l1;
-<<<<<<< HEAD
-=======
-    int x0b = x0 & ((1 << s->ps.sps->log2_ctb_size) - 1);
-    int y0b = y0 & ((1 << s->ps.sps->log2_ctb_size) - 1);
-
-    int cand_up = (lc->ctb_up_flag || y0b);
-    int cand_left = (lc->ctb_left_flag || x0b);
-    int cand_up_left =
-            (!x0b && !y0b) ? lc->ctb_up_left_flag : cand_left && cand_up;
-    int cand_up_right =
-            (x0b + nPbW == (1 << s->ps.sps->log2_ctb_size) ||
-             x0  + nPbW >= lc->end_of_tiles_x) ? lc->ctb_up_right_flag && !y0b
-                                               : cand_up;
-    int cand_bottom_left = (y0 + nPbH >= lc->end_of_tiles_y) ? 0 : cand_left;
->>>>>>> b11acd57
 
     const int cand_bottom_left = lc->na.cand_bottom_left;
     const int cand_left        = lc->na.cand_left;
@@ -714,24 +623,14 @@
     // left bottom spatial candidate
     xA0 = x0 - 1;
     yA0 = y0 + nPbH;
-<<<<<<< HEAD
-=======
-    xA0_pu = xA0 >> s->ps.sps->log2_min_pu_size;
-    yA0_pu = yA0 >> s->ps.sps->log2_min_pu_size;
->>>>>>> b11acd57
 
     is_available_a0 = AVAILABLE(cand_bottom_left, A0) &&
-                      yA0 < s->sps->height &&
+                      yA0 < s->ps.sps->height &&
                       PRED_BLOCK_AVAILABLE(A0);
 
     //left spatial merge candidate
     xA1    = x0 - 1;
     yA1    = y0 + nPbH - 1;
-<<<<<<< HEAD
-=======
-    xA1_pu = xA1 >> s->ps.sps->log2_min_pu_size;
-    yA1_pu = yA1 >> s->ps.sps->log2_min_pu_size;
->>>>>>> b11acd57
 
     is_available_a1 = AVAILABLE(cand_left, A1);
     if (is_available_a0 || is_available_a1)
@@ -779,35 +678,15 @@
     // above right spatial merge candidate
     xB0    = x0 + nPbW;
     yB0    = y0 - 1;
-<<<<<<< HEAD
-=======
-    xB0_pu = xB0 >> s->ps.sps->log2_min_pu_size;
-    yB0_pu = yB0 >> s->ps.sps->log2_min_pu_size;
->>>>>>> b11acd57
 
     is_available_b0 =  AVAILABLE(cand_up_right, B0) &&
-                       xB0 < s->sps->width &&
+                       xB0 < s->ps.sps->width &&
                        PRED_BLOCK_AVAILABLE(B0);
 
-<<<<<<< HEAD
     // above spatial merge candidate
     xB1    = x0 + nPbW - 1;
     yB1    = y0 - 1;
     is_available_b1 = AVAILABLE(cand_up, B1);
-=======
-    if (is_available_b0) {
-        availableFlagLXB0 = MP_MX(B0, pred_flag_index_l0, mxB);
-        if (!availableFlagLXB0)
-            availableFlagLXB0 = MP_MX(B0, pred_flag_index_l1, mxB);
-    }
-
-    if (!availableFlagLXB0) {
-        // above spatial merge candidate
-        xB1    = x0 + nPbW - 1;
-        yB1    = y0 - 1;
-        xB1_pu = xB1 >> s->ps.sps->log2_min_pu_size;
-        yB1_pu = yB1 >> s->ps.sps->log2_min_pu_size;
->>>>>>> b11acd57
 
     // above left spatial merge candidate
     xB2 = x0 - 1;
@@ -824,7 +703,6 @@
         }
     }
 
-<<<<<<< HEAD
     // above spatial merge candidate
     if (is_available_b1) {
         if (MP_MX(B1, pred_flag_index_l0, mxB)) {
@@ -834,15 +712,6 @@
             goto scalef;
         }
     }
-=======
-    if (!availableFlagLXB0) {
-        // above left spatial merge candidate
-        xB2 = x0 - 1;
-        yB2 = y0 - 1;
-        xB2_pu = xB2 >> s->ps.sps->log2_min_pu_size;
-        yB2_pu = yB2 >> s->ps.sps->log2_min_pu_size;
-        is_available_b2 = AVAILABLE(cand_up_left, B2);
->>>>>>> b11acd57
 
     // above left spatial merge candidate
     if (is_available_b2) {
