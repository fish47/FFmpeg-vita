--- conflicted
+++ resolved
@@ -122,11 +122,6 @@
     aac_encode_frame,
     aac_encode_close,
     NULL,
-<<<<<<< HEAD
-    .sample_fmts = (const enum SampleFormat[]){SAMPLE_FMT_S16,SAMPLE_FMT_NONE},
-    .long_name = NULL_IF_CONFIG_SMALL("VisualOn libvo-aacenc AAC"),
-=======
     .sample_fmts = (const enum AVSampleFormat[]){AV_SAMPLE_FMT_S16,AV_SAMPLE_FMT_NONE},
     .long_name = NULL_IF_CONFIG_SMALL("libvo-aacenc AAC"),
->>>>>>> 578d6861
 };
