--- conflicted
+++ resolved
@@ -1032,7 +1032,12 @@
     AV_PKT_DATA_STEREO3D,
 
     /**
-<<<<<<< HEAD
+     * This side data should be associated with an audio stream and corresponds
+     * to enum AVAudioServiceType.
+     */
+    AV_PKT_DATA_AUDIO_SERVICE_TYPE,
+
+    /**
      * Recommmends skipping the specified number of samples
      * @code
      * u32le number of samples to skip from start of this packet
@@ -1095,12 +1100,6 @@
      * side data includes updated metadata which appeared in the stream.
      */
     AV_PKT_DATA_METADATA_UPDATE,
-=======
-     * This side data should be associated with an audio stream and corresponds
-     * to enum AVAudioServiceType.
-     */
-    AV_PKT_DATA_AUDIO_SERVICE_TYPE,
->>>>>>> 728685f3
 };
 
 typedef struct AVPacketSideData {
