--- conflicted
+++ resolved
@@ -204,11 +204,7 @@
                                                             h->mb + (16 * 16 * 2 << PIXEL_SHIFT),
                                                             uvlinesize);
                 } else {
-<<<<<<< HEAD
                     idct_add = h->h264dsp.h264_add_pixels4;
-=======
-                    idct_add = h->dsp.add_pixels4;
->>>>>>> 2c541554
                     for (j = 1; j < 3; j++) {
                         for (i = j * 16; i < j * 16 + 4; i++)
                             if (h->non_zero_count_cache[scan8[i]] ||
