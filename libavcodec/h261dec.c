--- conflicted
+++ resolved
@@ -256,7 +256,7 @@
 {
     MpegEncContext *const s = &h->s;
     int code, level, i, j, run;
-    RLTable *rl = &h261_rl_tcoeff;
+    RLTable *rl = &ff_h261_rl_tcoeff;
     const uint8_t *scan_table;
 
     /* For the variable length encoding there are two code tables, one being
@@ -448,97 +448,6 @@
 }
 
 /**
-<<<<<<< HEAD
- * Decode a macroblock.
- * @return <0 if an error occurred
- */
-static int h261_decode_block(H261Context *h, int16_t *block, int n, int coded)
-{
-    MpegEncContext *const s = &h->s;
-    int code, level, i, j, run;
-    RLTable *rl = &ff_h261_rl_tcoeff;
-    const uint8_t *scan_table;
-
-    /* For the variable length encoding there are two code tables, one being
-     * used for the first transmitted LEVEL in INTER, INTER + MC and
-     * INTER + MC + FIL blocks, the second for all other LEVELs except the
-     * first one in INTRA blocks which is fixed length coded with 8 bits.
-     * NOTE: The two code tables only differ in one VLC so we handle that
-     * manually. */
-    scan_table = s->intra_scantable.permutated;
-    if (s->mb_intra) {
-        /* DC coef */
-        level = get_bits(&s->gb, 8);
-        // 0 (00000000b) and -128 (10000000b) are FORBIDDEN
-        if ((level & 0x7F) == 0) {
-            av_log(s->avctx, AV_LOG_ERROR, "illegal dc %d at %d %d\n",
-                   level, s->mb_x, s->mb_y);
-            return -1;
-        }
-        /* The code 1000 0000 is not used, the reconstruction level of 1024
-         * being coded as 1111 1111. */
-        if (level == 255)
-            level = 128;
-        block[0] = level;
-        i        = 1;
-    } else if (coded) {
-        // Run  Level   Code
-        // EOB          Not possible for first level when cbp is available (that's why the table is different)
-        // 0    1       1s
-        // *    *       0*
-        int check = show_bits(&s->gb, 2);
-        i = 0;
-        if (check & 0x2) {
-            skip_bits(&s->gb, 2);
-            block[0] = (check & 0x1) ? -1 : 1;
-            i        = 1;
-        }
-    } else {
-        i = 0;
-    }
-    if (!coded) {
-        s->block_last_index[n] = i - 1;
-        return 0;
-    }
-    for (;;) {
-        code = get_vlc2(&s->gb, rl->vlc.table, TCOEFF_VLC_BITS, 2);
-        if (code < 0) {
-            av_log(s->avctx, AV_LOG_ERROR, "illegal ac vlc code at %dx%d\n",
-                   s->mb_x, s->mb_y);
-            return -1;
-        }
-        if (code == rl->n) {
-            /* escape */
-            /* The remaining combinations of (run, level) are encoded with a
-             * 20-bit word consisting of 6 bits escape, 6 bits run and 8 bits
-             * level. */
-            run   = get_bits(&s->gb, 6);
-            level = get_sbits(&s->gb, 8);
-        } else if (code == 0) {
-            break;
-        } else {
-            run   = rl->table_run[code];
-            level = rl->table_level[code];
-            if (get_bits1(&s->gb))
-                level = -level;
-        }
-        i += run;
-        if (i >= 64) {
-            av_log(s->avctx, AV_LOG_ERROR, "run overflow at %dx%d\n",
-                   s->mb_x, s->mb_y);
-            return -1;
-        }
-        j        = scan_table[i];
-        block[j] = level;
-        i++;
-    }
-    s->block_last_index[n] = i - 1;
-    return 0;
-}
-
-/**
-=======
->>>>>>> 0404ec61
  * Decode the H.261 picture header.
  * @return <0 if no startcode found
  */
