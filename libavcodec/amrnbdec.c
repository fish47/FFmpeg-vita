--- conflicted
+++ resolved
@@ -973,12 +973,8 @@
         return AVERROR_INVALIDDATA;
     }
     if (p->cur_frame_mode == MODE_DTX) {
-<<<<<<< HEAD
-        av_log_missing_feature(avctx, "dtx mode", 0);
+        avpriv_report_missing_feature(avctx, "dtx mode");
         av_log(avctx, AV_LOG_INFO, "Note: libopencore_amrnb supports dtx\n");
-=======
-        avpriv_request_sample(avctx, "dtx mode");
->>>>>>> 12e25ed2
         return AVERROR_PATCHWELCOME;
     }
 
