--- conflicted
+++ resolved
@@ -868,16 +868,11 @@
 
 SKIPHEADERS-$(CONFIG_DXVA2)            += dxva2.h dxva2_internal.h
 SKIPHEADERS-$(CONFIG_LIBSCHROEDINGER)  += libschroedinger.h
-<<<<<<< HEAD
 SKIPHEADERS-$(CONFIG_LIBUTVIDEO)       += libutvideo.h
-SKIPHEADERS-$(CONFIG_QSV)              += qsv.h qsvdec.h qsvenc.h qsv_internal.h
-SKIPHEADERS-$(CONFIG_XVMC)             += xvmc.h
-=======
-SKIPHEADERS-$(CONFIG_MPEG_XVMC_DECODER) += xvmc.h
 SKIPHEADERS-$(CONFIG_QSV)              += qsv.h qsv_internal.h
 SKIPHEADERS-$(CONFIG_QSVDEC)           += qsvdec.h
 SKIPHEADERS-$(CONFIG_QSVENC)           += qsvenc.h
->>>>>>> 7d3183d3
+SKIPHEADERS-$(CONFIG_XVMC)             += xvmc.h
 SKIPHEADERS-$(CONFIG_VAAPI)            += vaapi_internal.h
 SKIPHEADERS-$(CONFIG_VDA)              += vda.h vda_internal.h
 SKIPHEADERS-$(CONFIG_VDPAU)            += vdpau.h vdpau_internal.h
