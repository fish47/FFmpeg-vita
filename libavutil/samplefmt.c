--- conflicted
+++ resolved
@@ -60,13 +60,15 @@
     return AV_SAMPLE_FMT_NONE;
 }
 
-<<<<<<< HEAD
 enum AVSampleFormat av_get_alt_sample_fmt(enum AVSampleFormat sample_fmt, int planar)
 {
     if (sample_fmt < 0 || sample_fmt >= AV_SAMPLE_FMT_NB)
         return AV_SAMPLE_FMT_NONE;
     if (sample_fmt_info[sample_fmt].planar == planar)
-=======
+        return sample_fmt;
+    return sample_fmt_info[sample_fmt].altform;
+}
+
 enum AVSampleFormat av_get_packed_sample_fmt(enum AVSampleFormat sample_fmt)
 {
     if (sample_fmt < 0 || sample_fmt >= AV_SAMPLE_FMT_NB)
@@ -81,7 +83,6 @@
     if (sample_fmt < 0 || sample_fmt >= AV_SAMPLE_FMT_NB)
         return AV_SAMPLE_FMT_NONE;
     if (sample_fmt_info[sample_fmt].planar)
->>>>>>> 679a973e
         return sample_fmt;
     return sample_fmt_info[sample_fmt].altform;
 }
