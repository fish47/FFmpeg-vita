/*
 * Copyright (c) 2009 Baptiste Coudurier <baptiste.coudurier@gmail.com>
 *
 * This file is part of FFmpeg.
 *
 * FFmpeg is free software; you can redistribute it and/or
 * modify it under the terms of the GNU Lesser General Public
 * License as published by the Free Software Foundation; either
 * version 2.1 of the License, or (at your option) any later version.
 *
 * FFmpeg is distributed in the hope that it will be useful,
 * but WITHOUT ANY WARRANTY; without even the implied warranty of
 * MERCHANTABILITY or FITNESS FOR A PARTICULAR PURPOSE.  See the GNU
 * Lesser General Public License for more details.
 *
 * You should have received a copy of the GNU Lesser General Public
 * License along with FFmpeg; if not, write to the Free Software
 * Foundation, Inc., 51 Franklin Street, Fifth Floor, Boston, MA 02110-1301 USA
 */

#include "config.h"

#if HAVE_UNISTD_H
#include <unistd.h>
#endif
#if HAVE_CRYPTGENRANDOM
#include <windows.h>
#include <wincrypt.h>
#endif
#include <fcntl.h>
#include <math.h>
#include <time.h>
#include <string.h>
#include "avassert.h"
#include "internal.h"
#include "intreadwrite.h"
#include "mem.h"
#include "timer.h"
#include "random_seed.h"
#include "sha.h"
<<<<<<< HEAD
#include "intreadwrite.h"

#ifndef TEST
#define TEST 0
#endif
=======
>>>>>>> 01d245ef

static int read_random(uint32_t *dst, const char *file)
{
#if HAVE_UNISTD_H
    int fd = avpriv_open(file, O_RDONLY);
    int err = -1;

    if (fd == -1)
        return -1;
    err = read(fd, dst, sizeof(*dst));
    close(fd);

    return err;
#else
    return -1;
#endif
}

static uint32_t get_generic_seed(void)
{
<<<<<<< HEAD
    uint8_t tmp[120];
    struct AVSHA *sha = (void*)tmp;
    clock_t last_t  = 0;
    static uint64_t i = 0;
    static uint32_t buffer[512] = {0};
    unsigned char digest[20];
    uint64_t last_i = i;

    av_assert0(sizeof(tmp) >= av_sha_size);

    if(TEST){
        memset(buffer, 0, sizeof(buffer));
        last_i = i = 0;
    }else{
#ifdef AV_READ_TIME
        buffer[13] ^= AV_READ_TIME();
        buffer[41] ^= AV_READ_TIME()>>32;
#endif
    }
=======
    struct AVSHA *sha = av_sha_alloc();
    clock_t last_t  = 0;
    static uint64_t i = 0;
    static uint32_t buffer[512] = { 0 };
    unsigned char digest[20];
    uint64_t last_i = i;
>>>>>>> 01d245ef

    for (;;) {
        clock_t t = clock();

<<<<<<< HEAD
        if(last_t == t){
            buffer[i&511]++;
        }else{
            buffer[++i&511]+= (t-last_t) % 3294638521U;
            if(last_i && i-last_i > 4 || i-last_i > 64 || TEST && i-last_i > 8)
=======
        if (last_t == t) {
            buffer[i & 511]++;
        } else {
            buffer[++i & 511] += (t - last_t) % 3294638521U;
            if (last_i && i - last_i > 4 || i - last_i > 64)
>>>>>>> 01d245ef
                break;
        }
        last_t = t;
    }

<<<<<<< HEAD
    if(TEST)
        buffer[0] = buffer[1] = 0;

    av_sha_init(sha, 160);
    av_sha_update(sha, (uint8_t*)buffer, sizeof(buffer));
    av_sha_final(sha, digest);
    return AV_RB32(digest) + AV_RB32(digest+16);
=======
    if (!sha) {
        uint32_t seed = 0;
        int j;
        // Unable to allocate an sha context, just xor the buffer together
        // to create something hopefully unique.
        for (j = 0; j < 512; j++)
            seed ^= buffer[j];
        return seed;
    }
    av_sha_init(sha, 160);
    av_sha_update(sha, (const uint8_t *) buffer, sizeof(buffer));
    av_sha_final(sha, digest);
    av_free(sha);
    return AV_RB32(digest) + AV_RB32(digest + 16);
>>>>>>> 01d245ef
}

uint32_t av_get_random_seed(void)
{
    uint32_t seed;

#if HAVE_CRYPTGENRANDOM
    HCRYPTPROV provider;
    if (CryptAcquireContext(&provider, NULL, NULL, PROV_RSA_FULL,
                            CRYPT_VERIFYCONTEXT | CRYPT_SILENT)) {
        BOOL ret = CryptGenRandom(provider, sizeof(seed), (PBYTE) &seed);
        CryptReleaseContext(provider, 0);
        if (ret)
            return seed;
    }
#endif

    if (read_random(&seed, "/dev/urandom") == sizeof(seed))
        return seed;
    if (read_random(&seed, "/dev/random")  == sizeof(seed))
        return seed;
    return get_generic_seed();
}

#if TEST
#undef printf
#define N 256
#include <stdio.h>

int main(void)
{
    int i, j, retry;
    uint32_t seeds[N];

    for (retry=0; retry<3; retry++){
        for (i=0; i<N; i++){
            seeds[i] = av_get_random_seed();
            for (j=0; j<i; j++)
                if (seeds[j] == seeds[i])
                    goto retry;
        }
        printf("seeds OK\n");
        return 0;
        retry:;
    }
    printf("FAIL at %d with %X\n", j, seeds[j]);
    return 1;
}
#endif<|MERGE_RESOLUTION|>--- conflicted
+++ resolved
@@ -34,18 +34,13 @@
 #include "avassert.h"
 #include "internal.h"
 #include "intreadwrite.h"
-#include "mem.h"
 #include "timer.h"
 #include "random_seed.h"
 #include "sha.h"
-<<<<<<< HEAD
-#include "intreadwrite.h"
 
 #ifndef TEST
 #define TEST 0
 #endif
-=======
->>>>>>> 01d245ef
 
 static int read_random(uint32_t *dst, const char *file)
 {
@@ -66,12 +61,11 @@
 
 static uint32_t get_generic_seed(void)
 {
-<<<<<<< HEAD
     uint8_t tmp[120];
     struct AVSHA *sha = (void*)tmp;
     clock_t last_t  = 0;
     static uint64_t i = 0;
-    static uint32_t buffer[512] = {0};
+    static uint32_t buffer[512] = { 0 };
     unsigned char digest[20];
     uint64_t last_i = i;
 
@@ -86,60 +80,27 @@
         buffer[41] ^= AV_READ_TIME()>>32;
 #endif
     }
-=======
-    struct AVSHA *sha = av_sha_alloc();
-    clock_t last_t  = 0;
-    static uint64_t i = 0;
-    static uint32_t buffer[512] = { 0 };
-    unsigned char digest[20];
-    uint64_t last_i = i;
->>>>>>> 01d245ef
 
     for (;;) {
         clock_t t = clock();
 
-<<<<<<< HEAD
-        if(last_t == t){
-            buffer[i&511]++;
-        }else{
-            buffer[++i&511]+= (t-last_t) % 3294638521U;
-            if(last_i && i-last_i > 4 || i-last_i > 64 || TEST && i-last_i > 8)
-=======
         if (last_t == t) {
             buffer[i & 511]++;
         } else {
             buffer[++i & 511] += (t - last_t) % 3294638521U;
-            if (last_i && i - last_i > 4 || i - last_i > 64)
->>>>>>> 01d245ef
+            if (last_i && i - last_i > 4 || i - last_i > 64 || TEST && i - last_i > 8)
                 break;
         }
         last_t = t;
     }
 
-<<<<<<< HEAD
     if(TEST)
         buffer[0] = buffer[1] = 0;
 
     av_sha_init(sha, 160);
-    av_sha_update(sha, (uint8_t*)buffer, sizeof(buffer));
+    av_sha_update(sha, (const uint8_t *)buffer, sizeof(buffer));
     av_sha_final(sha, digest);
-    return AV_RB32(digest) + AV_RB32(digest+16);
-=======
-    if (!sha) {
-        uint32_t seed = 0;
-        int j;
-        // Unable to allocate an sha context, just xor the buffer together
-        // to create something hopefully unique.
-        for (j = 0; j < 512; j++)
-            seed ^= buffer[j];
-        return seed;
-    }
-    av_sha_init(sha, 160);
-    av_sha_update(sha, (const uint8_t *) buffer, sizeof(buffer));
-    av_sha_final(sha, digest);
-    av_free(sha);
     return AV_RB32(digest) + AV_RB32(digest + 16);
->>>>>>> 01d245ef
 }
 
 uint32_t av_get_random_seed(void)
