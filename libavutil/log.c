/*
 * log functions
 * Copyright (c) 2003 Michel Bardiaux
 *
 * This file is part of FFmpeg.
 *
 * FFmpeg is free software; you can redistribute it and/or
 * modify it under the terms of the GNU Lesser General Public
 * License as published by the Free Software Foundation; either
 * version 2.1 of the License, or (at your option) any later version.
 *
 * FFmpeg is distributed in the hope that it will be useful,
 * but WITHOUT ANY WARRANTY; without even the implied warranty of
 * MERCHANTABILITY or FITNESS FOR A PARTICULAR PURPOSE.  See the GNU
 * Lesser General Public License for more details.
 *
 * You should have received a copy of the GNU Lesser General Public
 * License along with FFmpeg; if not, write to the Free Software
 * Foundation, Inc., 51 Franklin Street, Fifth Floor, Boston, MA 02110-1301 USA
 */

/**
 * @file
 * logging functions
 */

#include "config.h"

#if HAVE_UNISTD_H
#include <unistd.h>
#endif
#include <stdlib.h>
#include "avutil.h"
#include "log.h"

#define LINE_SZ 1024

static int av_log_level = AV_LOG_INFO;
static int flags;

#if defined(_WIN32) && !defined(__MINGW32CE__)
#include <windows.h>
<<<<<<< HEAD
static const uint8_t color[16 + AV_CLASS_CATEGORY_NB] = {
    [AV_LOG_PANIC  /8] = 12,
    [AV_LOG_FATAL  /8] = 12,
    [AV_LOG_ERROR  /8] = 12,
    [AV_LOG_WARNING/8] = 14,
    [AV_LOG_INFO   /8] =  7,
    [AV_LOG_VERBOSE/8] = 10,
    [AV_LOG_DEBUG  /8] = 10,
    [16+AV_CLASS_CATEGORY_NA              ] =  7,
    [16+AV_CLASS_CATEGORY_INPUT           ] = 13,
    [16+AV_CLASS_CATEGORY_OUTPUT          ] =  5,
    [16+AV_CLASS_CATEGORY_MUXER           ] = 13,
    [16+AV_CLASS_CATEGORY_DEMUXER         ] =  5,
    [16+AV_CLASS_CATEGORY_ENCODER         ] = 11,
    [16+AV_CLASS_CATEGORY_DECODER         ] =  3,
    [16+AV_CLASS_CATEGORY_FILTER          ] =  1,
    [16+AV_CLASS_CATEGORY_BITSTREAM_FILTER] =  9,
};

=======
#include <io.h>
static const uint8_t color[] = { 12, 12, 12, 14, 7, 10, 11 };
>>>>>>> 246154a9
static int16_t background, attr_orig;
static HANDLE con;
#define set_color(x)  SetConsoleTextAttribute(con, background | color[x])
#define reset_color() SetConsoleTextAttribute(con, attr_orig)
#else

static const uint8_t color[16 + AV_CLASS_CATEGORY_NB] = {
    [AV_LOG_PANIC  /8] = 0x41,
    [AV_LOG_FATAL  /8] = 0x41,
    [AV_LOG_ERROR  /8] = 0x11,
    [AV_LOG_WARNING/8] = 0x03,
    [AV_LOG_INFO   /8] =    9,
    [AV_LOG_VERBOSE/8] = 0x02,
    [AV_LOG_DEBUG  /8] = 0x02,
    [16+AV_CLASS_CATEGORY_NA              ] =    9,
    [16+AV_CLASS_CATEGORY_INPUT           ] = 0x15,
    [16+AV_CLASS_CATEGORY_OUTPUT          ] = 0x05,
    [16+AV_CLASS_CATEGORY_MUXER           ] = 0x15,
    [16+AV_CLASS_CATEGORY_DEMUXER         ] = 0x05,
    [16+AV_CLASS_CATEGORY_ENCODER         ] = 0x16,
    [16+AV_CLASS_CATEGORY_DECODER         ] = 0x06,
    [16+AV_CLASS_CATEGORY_FILTER          ] = 0x04,
    [16+AV_CLASS_CATEGORY_BITSTREAM_FILTER] = 0x14,
};

#define set_color(x)  fprintf(stderr, "\033[%d;3%dm", color[x] >> 4, color[x]&15)
#define reset_color() fprintf(stderr, "\033[0m")
#endif
static int use_color = -1;

#undef fprintf
static void colored_fputs(int level, const char *str)
{
    if (use_color < 0) {
#if defined(_WIN32) && !defined(__MINGW32CE__)
        CONSOLE_SCREEN_BUFFER_INFO con_info;
        con = GetStdHandle(STD_ERROR_HANDLE);
        use_color = (con != INVALID_HANDLE_VALUE) && !getenv("NO_COLOR") &&
                    !getenv("AV_LOG_FORCE_NOCOLOR");
        if (use_color) {
            GetConsoleScreenBufferInfo(con, &con_info);
            attr_orig  = con_info.wAttributes;
            background = attr_orig & 0xF0;
        }
#elif HAVE_ISATTY
        use_color = !getenv("NO_COLOR") && !getenv("AV_LOG_FORCE_NOCOLOR") &&
                    (getenv("TERM") && isatty(2) ||
                     getenv("AV_LOG_FORCE_COLOR"));
#else
        use_color = getenv("AV_LOG_FORCE_COLOR") && !getenv("NO_COLOR") &&
                   !getenv("AV_LOG_FORCE_NOCOLOR");
#endif
    }

    if (use_color) {
        set_color(level);
    }
    fputs(str, stderr);
    if (use_color) {
        reset_color();
    }
}

const char *av_default_item_name(void *ptr)
{
    return (*(AVClass **) ptr)->class_name;
}

AVClassCategory av_default_get_category(void *ptr)
{
    return (*(AVClass **) ptr)->category;
}

static void sanitize(uint8_t *line){
    while(*line){
        if(*line < 0x08 || (*line > 0x0D && *line < 0x20))
            *line='?';
        line++;
    }
}

static int get_category(void *ptr){
    AVClass *avc = *(AVClass **) ptr;
    if(    !avc
        || (avc->version&0xFF)<100
        ||  avc->version < (51 << 16 | 59 << 8)
        ||  avc->category >= AV_CLASS_CATEGORY_NB) return AV_CLASS_CATEGORY_NA + 16;

    if(avc->get_category)
        return avc->get_category(ptr) + 16;

    return avc->category + 16;
}

static void format_line(void *ptr, int level, const char *fmt, va_list vl,
                        char part[3][LINE_SZ], int part_size, int *print_prefix, int type[2])
{
    AVClass* avc = ptr ? *(AVClass **) ptr : NULL;
    part[0][0] = part[1][0] = part[2][0] = 0;
    if(type) type[0] = type[1] = AV_CLASS_CATEGORY_NA + 16;
    if (*print_prefix && avc) {
        if (avc->parent_log_context_offset) {
            AVClass** parent = *(AVClass ***) (((uint8_t *) ptr) +
                                   avc->parent_log_context_offset);
            if (parent && *parent) {
                snprintf(part[0], part_size, "[%s @ %p] ",
                         (*parent)->item_name(parent), parent);
                if(type) type[0] = get_category(((uint8_t *) ptr) + avc->parent_log_context_offset);
            }
        }
        snprintf(part[1], part_size, "[%s @ %p] ",
                 avc->item_name(ptr), ptr);
        if(type) type[1] = get_category(ptr);
    }

    vsnprintf(part[2], part_size, fmt, vl);

    *print_prefix = strlen(part[2]) && part[2][strlen(part[2]) - 1] == '\n';
}

void av_log_format_line(void *ptr, int level, const char *fmt, va_list vl,
                        char *line, int line_size, int *print_prefix)
{
    char part[3][LINE_SZ];
    format_line(ptr, level, fmt, vl, part, sizeof(part[0]), print_prefix, NULL);
    snprintf(line, line_size, "%s%s%s", part[0], part[1], part[2]);
}

void av_log_default_callback(void* ptr, int level, const char* fmt, va_list vl)
{
    static int print_prefix = 1;
    static int count;
    static char prev[LINE_SZ];
    char part[3][LINE_SZ];
    char line[LINE_SZ];
    static int is_atty;
    int type[2];

    if (level > av_log_level)
        return;
    format_line(ptr, level, fmt, vl, part, sizeof(part[0]), &print_prefix, type);
    snprintf(line, sizeof(line), "%s%s%s", part[0], part[1], part[2]);

#if HAVE_ISATTY
    if (!is_atty)
        is_atty = isatty(2) ? 1 : -1;
#endif

#undef fprintf
    if (print_prefix && (flags & AV_LOG_SKIP_REPEATED) && !strcmp(line, prev)){
        count++;
        if (is_atty == 1)
            fprintf(stderr, "    Last message repeated %d times\r", count);
        return;
    }
    if (count > 0) {
        fprintf(stderr, "    Last message repeated %d times\n", count);
        count = 0;
    }
    strcpy(prev, line);
    sanitize(part[0]);
    colored_fputs(type[0], part[0]);
    sanitize(part[1]);
    colored_fputs(type[1], part[1]);
    sanitize(part[2]);
    colored_fputs(av_clip(level >> 3, 0, 6), part[2]);
}

static void (*av_log_callback)(void*, int, const char*, va_list) =
    av_log_default_callback;

void av_log(void* avcl, int level, const char *fmt, ...)
{
    AVClass* avc = avcl ? *(AVClass **) avcl : NULL;
    va_list vl;
    va_start(vl, fmt);
    if (avc && avc->version >= (50 << 16 | 15 << 8 | 2) &&
        avc->log_level_offset_offset && level >= AV_LOG_FATAL)
        level += *(int *) (((uint8_t *) avcl) + avc->log_level_offset_offset);
    av_vlog(avcl, level, fmt, vl);
    va_end(vl);
}

void av_vlog(void* avcl, int level, const char *fmt, va_list vl)
{
    if(av_log_callback)
        av_log_callback(avcl, level, fmt, vl);
}

int av_log_get_level(void)
{
    return av_log_level;
}

void av_log_set_level(int level)
{
    av_log_level = level;
}

void av_log_set_flags(int arg)
{
    flags = arg;
}

void av_log_set_callback(void (*callback)(void*, int, const char*, va_list))
{
    av_log_callback = callback;
}<|MERGE_RESOLUTION|>--- conflicted
+++ resolved
@@ -40,7 +40,7 @@
 
 #if defined(_WIN32) && !defined(__MINGW32CE__)
 #include <windows.h>
-<<<<<<< HEAD
+#include <io.h>
 static const uint8_t color[16 + AV_CLASS_CATEGORY_NB] = {
     [AV_LOG_PANIC  /8] = 12,
     [AV_LOG_FATAL  /8] = 12,
@@ -60,10 +60,6 @@
     [16+AV_CLASS_CATEGORY_BITSTREAM_FILTER] =  9,
 };
 
-=======
-#include <io.h>
-static const uint8_t color[] = { 12, 12, 12, 14, 7, 10, 11 };
->>>>>>> 246154a9
 static int16_t background, attr_orig;
 static HANDLE con;
 #define set_color(x)  SetConsoleTextAttribute(con, background | color[x])
