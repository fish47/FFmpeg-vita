/*
 * Icecast protocol for FFmpeg
 * Copyright (c) 2014 Marvin Scholz
 *
 * This file is part of FFmpeg.
 *
 * FFmpeg is free software; you can redistribute it and/or
 * modify it under the terms of the GNU Lesser General Public
 * License as published by the Free Software Foundation; either
 * version 2.1 of the License, or (at your option) any later version.
 *
 * FFmpeg is distributed in the hope that it will be useful,
 * but WITHOUT ANY WARRANTY; without even the implied warranty of
 * MERCHANTABILITY or FITNESS FOR A PARTICULAR PURPOSE.  See the GNU
 * Lesser General Public License for more details.
 *
 * You should have received a copy of the GNU Lesser General Public
 * License along with FFmpeg; if not, write to the Free Software
 * Foundation, Inc., 51 Franklin Street, Fifth Floor, Boston, MA 02110-1301 USA
 */


#include "libavutil/avstring.h"
#include "libavutil/bprint.h"
#include "libavutil/opt.h"

#include "avformat.h"
#include "network.h"


typedef struct IcecastContext {
    const AVClass *class;
    URLContext *hd;
    int send_started;
    char *user;
    // Options
    char *content_type;
    char *description;
    char *genre;
    int legacy_icecast;
    char *name;
    char *pass;
    int public;
    char *url;
    char *user_agent;
} IcecastContext;

#define DEFAULT_ICE_USER "source"

#define NOT_EMPTY(s) (s && s[0])

#define OFFSET(x) offsetof(IcecastContext, x)
#define E AV_OPT_FLAG_ENCODING_PARAM

static const AVOption options[] = {
    { "ice_genre", "set stream genre", OFFSET(genre), AV_OPT_TYPE_STRING, { .str = NULL }, 0, 0, E },
    { "ice_name", "set stream description", OFFSET(name), AV_OPT_TYPE_STRING, { .str = NULL }, 0, 0, E },
    { "ice_description", "set stream description", OFFSET(description), AV_OPT_TYPE_STRING, { .str = NULL }, 0, 0, E },
    { "ice_url", "set stream website", OFFSET(url), AV_OPT_TYPE_STRING, { .str = NULL }, 0, 0, E },
    { "ice_public", "set if stream is public", OFFSET(public), AV_OPT_TYPE_BOOL, { .i64 = 0 }, 0, 1, E },
    { "user_agent", "override User-Agent header", OFFSET(user_agent), AV_OPT_TYPE_STRING, { .str = NULL }, 0, 0, E },
    { "password", "set password", OFFSET(pass), AV_OPT_TYPE_STRING, { .str = NULL }, 0, 0, E },
    { "content_type", "set content-type, MUST be set if not audio/mpeg", OFFSET(content_type), AV_OPT_TYPE_STRING, { .str = NULL }, 0, 0, E },
    { "legacy_icecast", "use legacy SOURCE method, for Icecast < v2.4", OFFSET(legacy_icecast), AV_OPT_TYPE_BOOL, { .i64 = 0 }, 0, 1, E },
    { NULL }
};


static void cat_header(AVBPrint *bp, const char key[], const char value[])
{
    if (NOT_EMPTY(value))
        av_bprintf(bp, "%s: %s\r\n", key, value);
}

static int icecast_close(URLContext *h)
{
    IcecastContext *s = h->priv_data;
    if (s->hd)
        ffurl_close(s->hd);
    return 0;
}

static int icecast_open(URLContext *h, const char *uri, int flags)
{
    IcecastContext *s = h->priv_data;

    // Dict to set options that we pass to the HTTP protocol
    AVDictionary *opt_dict = NULL;

    // URI part variables
    char h_url[1024], host[1024], auth[1024], path[1024];
    char *headers = NULL, *user = NULL;
    int port, ret;
    AVBPrint bp;

    if (flags & AVIO_FLAG_READ)
        return AVERROR(ENOSYS);

    av_bprint_init(&bp, 0, 1);

    // Build header strings
    cat_header(&bp, "Ice-Name", s->name);
    cat_header(&bp, "Ice-Description", s->description);
    cat_header(&bp, "Ice-URL", s->url);
    cat_header(&bp, "Ice-Genre", s->genre);
    cat_header(&bp, "Ice-Public", s->public ? "1" : "0");
    if (!av_bprint_is_complete(&bp)) {
        ret = AVERROR(ENOMEM);
        goto cleanup;
    }
    av_bprint_finalize(&bp, &headers);

    // Set options
    av_dict_set(&opt_dict, "method", s->legacy_icecast ? "SOURCE" : "PUT", 0);
    av_dict_set(&opt_dict, "auth_type", "basic", 0);
    av_dict_set(&opt_dict, "headers", headers, 0);
    av_dict_set(&opt_dict, "chunked_post", "0", 0);
    av_dict_set(&opt_dict, "send_expect_100", s->legacy_icecast ? "0" : "1", 0);
    if (NOT_EMPTY(s->content_type))
        av_dict_set(&opt_dict, "content_type", s->content_type, 0);
    else
        av_dict_set(&opt_dict, "content_type", "audio/mpeg", 0);
    if (NOT_EMPTY(s->user_agent))
        av_dict_set(&opt_dict, "user_agent", s->user_agent, 0);

    // Parse URI
    av_url_split(NULL, 0, auth, sizeof(auth), host, sizeof(host),
                 &port, path, sizeof(path), uri);

    // Check for auth data in URI
    if (auth[0]) {
        char *sep = strchr(auth, ':');
        if (sep) {
            *sep = 0;
            sep++;
            if (s->pass) {
                av_free(s->pass);
                av_log(h, AV_LOG_WARNING, "Overwriting -password <pass> with URI password!\n");
            }
            if (!(s->pass = av_strdup(sep))) {
                ret = AVERROR(ENOMEM);
                goto cleanup;
            }
        }
        if (!(user = av_strdup(auth))) {
            ret = AVERROR(ENOMEM);
            goto cleanup;
        }
    }

    // Build new authstring
    snprintf(auth, sizeof(auth),
             "%s:%s",
             user ? user : DEFAULT_ICE_USER,
             s->pass ? s->pass : "");

    // Check for mountpoint (path)
    if (!path[0] || strcmp(path, "/") == 0) {
        av_log(h, AV_LOG_ERROR, "No mountpoint (path) specified!\n");
        ret = AVERROR(EIO);
        goto cleanup;
    }

    // Build new URI for passing to http protocol
    ff_url_join(h_url, sizeof(h_url), "http", auth, host, port, "%s", path);
    // Finally open http proto handler
<<<<<<< HEAD
    ret = ffurl_open_whitelist(&s->hd, h_url, AVIO_FLAG_READ_WRITE, NULL,
                               &opt_dict, h->protocol_whitelist, h->protocol_blacklist);
=======
    ret = ffurl_open(&s->hd, h_url, AVIO_FLAG_READ_WRITE, NULL, &opt_dict,
                     h->protocols, h);
>>>>>>> fab8156b

cleanup:
    av_freep(&user);
    av_freep(&headers);
    av_dict_free(&opt_dict);

    return ret;
}

static int icecast_write(URLContext *h, const uint8_t *buf, int size)
{
    IcecastContext *s = h->priv_data;
    if (!s->send_started) {
        s->send_started = 1;
        if (!s->content_type && size >= 8) {
            static const uint8_t oggs[4] = { 0x4F, 0x67, 0x67, 0x53 };
            static const uint8_t webm[4] = { 0x1A, 0x45, 0xDF, 0xA3 };
            static const uint8_t opus[8] = { 0x4F, 0x70, 0x75, 0x73, 0x48, 0x65, 0x61, 0x64 };
            if (memcmp(buf, oggs, sizeof(oggs)) == 0) {
                av_log(h, AV_LOG_WARNING, "Streaming Ogg but appropriate content type NOT set!\n");
                av_log(h, AV_LOG_WARNING, "Set it with -content_type application/ogg\n");
            } else if (memcmp(buf, opus, sizeof(opus)) == 0) {
                av_log(h, AV_LOG_WARNING, "Streaming Opus but appropriate content type NOT set!\n");
                av_log(h, AV_LOG_WARNING, "Set it with -content_type audio/ogg\n");
            } else if (memcmp(buf, webm, sizeof(webm)) == 0) {
                av_log(h, AV_LOG_WARNING, "Streaming WebM but appropriate content type NOT set!\n");
                av_log(h, AV_LOG_WARNING, "Set it with -content_type video/webm\n");
            } else {
                av_log(h, AV_LOG_WARNING, "It seems you are streaming an unsupported format.\n");
                av_log(h, AV_LOG_WARNING, "It might work, but is not officially supported in Icecast!\n");
            }
        }
    }
    return ffurl_write(s->hd, buf, size);
}

static const AVClass icecast_context_class = {
    .class_name     = "icecast",
    .item_name      = av_default_item_name,
    .option         = options,
    .version        = LIBAVUTIL_VERSION_INT,
};

const URLProtocol ff_icecast_protocol = {
    .name            = "icecast",
    .url_open        = icecast_open,
    .url_write       = icecast_write,
    .url_close       = icecast_close,
    .priv_data_size  = sizeof(IcecastContext),
    .priv_data_class = &icecast_context_class,
    .flags           = URL_PROTOCOL_FLAG_NETWORK,
};<|MERGE_RESOLUTION|>--- conflicted
+++ resolved
@@ -164,13 +164,8 @@
     // Build new URI for passing to http protocol
     ff_url_join(h_url, sizeof(h_url), "http", auth, host, port, "%s", path);
     // Finally open http proto handler
-<<<<<<< HEAD
     ret = ffurl_open_whitelist(&s->hd, h_url, AVIO_FLAG_READ_WRITE, NULL,
-                               &opt_dict, h->protocol_whitelist, h->protocol_blacklist);
-=======
-    ret = ffurl_open(&s->hd, h_url, AVIO_FLAG_READ_WRITE, NULL, &opt_dict,
-                     h->protocols, h);
->>>>>>> fab8156b
+                               &opt_dict, h->protocol_whitelist, h->protocol_blacklist, h);
 
 cleanup:
     av_freep(&user);
