--- conflicted
+++ resolved
@@ -251,11 +251,7 @@
         (ret = av_opt_set_dict2(s->priv_data, &tmp, AV_OPT_SEARCH_CHILDREN)) < 0)
         goto fail;
 
-<<<<<<< HEAD
 #if FF_API_LAVF_AVCTX
-=======
-#if FF_API_LAVF_BITEXACT && FF_API_LAVF_AVCTX
->>>>>>> 11de006b
 FF_DISABLE_DEPRECATION_WARNINGS
     if (s->nb_streams && s->streams[0]->codec->flags & AV_CODEC_FLAG_BITEXACT) {
         if (!(s->flags & AVFMT_FLAG_BITEXACT)) {
@@ -525,7 +521,6 @@
     return ret;
 }
 
-<<<<<<< HEAD
 #define AV_PKT_FLAG_UNCODED_FRAME 0x2000
 
 /* Note: using sizeof(AVFrame) from outside lavu is unsafe in general, but
@@ -535,10 +530,7 @@
 #define UNCODED_FRAME_PACKET_SIZE (INT_MIN / 3 * 2 + (int)sizeof(AVFrame))
 
 
-#if FF_API_COMPUTE_PKT_FIELDS2
-=======
 #if FF_API_COMPUTE_PKT_FIELDS2 && FF_API_LAVF_AVCTX
->>>>>>> 11de006b
 FF_DISABLE_DEPRECATION_WARNINGS
 //FIXME merge with compute_pkt_fields
 static int compute_muxer_pkt_fields(AVFormatContext *s, AVStream *st, AVPacket *pkt)
@@ -846,13 +838,8 @@
         return 1;
     }
 
-<<<<<<< HEAD
-#if FF_API_COMPUTE_PKT_FIELDS2
+#if FF_API_COMPUTE_PKT_FIELDS2 && FF_API_LAVF_AVCTX
     ret = compute_muxer_pkt_fields(s, s->streams[pkt->stream_index], pkt);
-=======
-#if FF_API_COMPUTE_PKT_FIELDS2 && FF_API_LAVF_AVCTX
-    ret = compute_pkt_fields2(s, s->streams[pkt->stream_index], pkt);
->>>>>>> 11de006b
 
     if (ret < 0 && !(s->oformat->flags & AVFMT_NOTIMESTAMPS))
         return ret;
@@ -1079,10 +1066,6 @@
         goto fail;
 
     if (pkt) {
-<<<<<<< HEAD
-=======
-#if FF_API_COMPUTE_PKT_FIELDS2 && FF_API_LAVF_AVCTX
->>>>>>> 11de006b
         AVStream *st = s->streams[pkt->stream_index];
 
         if (s->oformat->check_bitstream) {
@@ -1109,7 +1092,7 @@
             av_log(s, AV_LOG_TRACE, "av_interleaved_write_frame size:%d dts:%s pts:%s\n",
                 pkt->size, av_ts2str(pkt->dts), av_ts2str(pkt->pts));
 
-#if FF_API_COMPUTE_PKT_FIELDS2
+#if FF_API_COMPUTE_PKT_FIELDS2 && FF_API_LAVF_AVCTX
         if ((ret = compute_muxer_pkt_fields(s, st, pkt)) < 0 && !(s->oformat->flags & AVFMT_NOTIMESTAMPS))
             goto fail;
 #endif
