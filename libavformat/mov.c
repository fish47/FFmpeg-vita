/*
 * MOV demuxer
 * Copyright (c) 2001 Fabrice Bellard
 * Copyright (c) 2009 Baptiste Coudurier <baptiste dot coudurier at gmail dot com>
 *
 * first version by Francois Revol <revol@free.fr>
 * seek function by Gael Chardon <gael.dev@4now.net>
 *
 * This file is part of FFmpeg.
 *
 * FFmpeg is free software; you can redistribute it and/or
 * modify it under the terms of the GNU Lesser General Public
 * License as published by the Free Software Foundation; either
 * version 2.1 of the License, or (at your option) any later version.
 *
 * FFmpeg is distributed in the hope that it will be useful,
 * but WITHOUT ANY WARRANTY; without even the implied warranty of
 * MERCHANTABILITY or FITNESS FOR A PARTICULAR PURPOSE.  See the GNU
 * Lesser General Public License for more details.
 *
 * You should have received a copy of the GNU Lesser General Public
 * License along with FFmpeg; if not, write to the Free Software
 * Foundation, Inc., 51 Franklin Street, Fifth Floor, Boston, MA 02110-1301 USA
 */

#include <inttypes.h>
#include <limits.h>
#include <stdint.h>

#include "libavutil/attributes.h"
#include "libavutil/channel_layout.h"
#include "libavutil/intreadwrite.h"
#include "libavutil/intfloat.h"
#include "libavutil/mathematics.h"
#include "libavutil/time_internal.h"
#include "libavutil/avstring.h"
#include "libavutil/dict.h"
#include "libavutil/display.h"
#include "libavutil/opt.h"
#include "libavutil/timecode.h"
#include "libavcodec/ac3tab.h"
#include "avformat.h"
#include "internal.h"
#include "avio_internal.h"
#include "riff.h"
#include "isom.h"
#include "libavcodec/get_bits.h"
#include "id3v1.h"
#include "mov_chan.h"
#include "replaygain.h"

#if CONFIG_ZLIB
#include <zlib.h>
#endif

#include "qtpalette.h"

/* those functions parse an atom */
/* links atom IDs to parse functions */
typedef struct MOVParseTableEntry {
    uint32_t type;
    int (*parse)(MOVContext *ctx, AVIOContext *pb, MOVAtom atom);
} MOVParseTableEntry;

static int mov_read_default(MOVContext *c, AVIOContext *pb, MOVAtom atom);
static int mov_read_mfra(MOVContext *c, AVIOContext *f);

static int mov_metadata_track_or_disc_number(MOVContext *c, AVIOContext *pb,
                                             unsigned len, const char *key)
{
    char buf[16];

    short current, total = 0;
    avio_rb16(pb); // unknown
    current = avio_rb16(pb);
    if (len >= 6)
        total = avio_rb16(pb);
    if (!total)
        snprintf(buf, sizeof(buf), "%d", current);
    else
        snprintf(buf, sizeof(buf), "%d/%d", current, total);
    c->fc->event_flags |= AVFMT_EVENT_FLAG_METADATA_UPDATED;
    av_dict_set(&c->fc->metadata, key, buf, 0);

    return 0;
}

static int mov_metadata_int8_bypass_padding(MOVContext *c, AVIOContext *pb,
                                            unsigned len, const char *key)
{
    /* bypass padding bytes */
    avio_r8(pb);
    avio_r8(pb);
    avio_r8(pb);

    c->fc->event_flags |= AVFMT_EVENT_FLAG_METADATA_UPDATED;
    av_dict_set_int(&c->fc->metadata, key, avio_r8(pb), 0);

    return 0;
}

static int mov_metadata_int8_no_padding(MOVContext *c, AVIOContext *pb,
                                        unsigned len, const char *key)
{
    c->fc->event_flags |= AVFMT_EVENT_FLAG_METADATA_UPDATED;
    av_dict_set_int(&c->fc->metadata, key, avio_r8(pb), 0);

    return 0;
}

static int mov_metadata_gnre(MOVContext *c, AVIOContext *pb,
                             unsigned len, const char *key)
{
    short genre;

    avio_r8(pb); // unknown

    genre = avio_r8(pb);
    if (genre < 1 || genre > ID3v1_GENRE_MAX)
        return 0;
    c->fc->event_flags |= AVFMT_EVENT_FLAG_METADATA_UPDATED;
    av_dict_set(&c->fc->metadata, key, ff_id3v1_genre_str[genre-1], 0);

    return 0;
}

static const uint32_t mac_to_unicode[128] = {
    0x00C4,0x00C5,0x00C7,0x00C9,0x00D1,0x00D6,0x00DC,0x00E1,
    0x00E0,0x00E2,0x00E4,0x00E3,0x00E5,0x00E7,0x00E9,0x00E8,
    0x00EA,0x00EB,0x00ED,0x00EC,0x00EE,0x00EF,0x00F1,0x00F3,
    0x00F2,0x00F4,0x00F6,0x00F5,0x00FA,0x00F9,0x00FB,0x00FC,
    0x2020,0x00B0,0x00A2,0x00A3,0x00A7,0x2022,0x00B6,0x00DF,
    0x00AE,0x00A9,0x2122,0x00B4,0x00A8,0x2260,0x00C6,0x00D8,
    0x221E,0x00B1,0x2264,0x2265,0x00A5,0x00B5,0x2202,0x2211,
    0x220F,0x03C0,0x222B,0x00AA,0x00BA,0x03A9,0x00E6,0x00F8,
    0x00BF,0x00A1,0x00AC,0x221A,0x0192,0x2248,0x2206,0x00AB,
    0x00BB,0x2026,0x00A0,0x00C0,0x00C3,0x00D5,0x0152,0x0153,
    0x2013,0x2014,0x201C,0x201D,0x2018,0x2019,0x00F7,0x25CA,
    0x00FF,0x0178,0x2044,0x20AC,0x2039,0x203A,0xFB01,0xFB02,
    0x2021,0x00B7,0x201A,0x201E,0x2030,0x00C2,0x00CA,0x00C1,
    0x00CB,0x00C8,0x00CD,0x00CE,0x00CF,0x00CC,0x00D3,0x00D4,
    0xF8FF,0x00D2,0x00DA,0x00DB,0x00D9,0x0131,0x02C6,0x02DC,
    0x00AF,0x02D8,0x02D9,0x02DA,0x00B8,0x02DD,0x02DB,0x02C7,
};

static int mov_read_mac_string(MOVContext *c, AVIOContext *pb, int len,
                               char *dst, int dstlen)
{
    char *p = dst;
    char *end = dst+dstlen-1;
    int i;

    for (i = 0; i < len; i++) {
        uint8_t t, c = avio_r8(pb);
        if (c < 0x80 && p < end)
            *p++ = c;
        else if (p < end)
            PUT_UTF8(mac_to_unicode[c-0x80], t, if (p < end) *p++ = t;);
    }
    *p = 0;
    return p - dst;
}

static int mov_read_covr(MOVContext *c, AVIOContext *pb, int type, int len)
{
    AVPacket pkt;
    AVStream *st;
    MOVStreamContext *sc;
    enum AVCodecID id;
    int ret;

    switch (type) {
    case 0xd:  id = AV_CODEC_ID_MJPEG; break;
    case 0xe:  id = AV_CODEC_ID_PNG;   break;
    case 0x1b: id = AV_CODEC_ID_BMP;   break;
    default:
        av_log(c->fc, AV_LOG_WARNING, "Unknown cover type: 0x%x.\n", type);
        avio_skip(pb, len);
        return 0;
    }

    st = avformat_new_stream(c->fc, NULL);
    if (!st)
        return AVERROR(ENOMEM);
    sc = av_mallocz(sizeof(*sc));
    if (!sc)
        return AVERROR(ENOMEM);
    st->priv_data = sc;

    ret = av_get_packet(pb, &pkt, len);
    if (ret < 0)
        return ret;

    st->disposition              |= AV_DISPOSITION_ATTACHED_PIC;

    st->attached_pic              = pkt;
    st->attached_pic.stream_index = st->index;
    st->attached_pic.flags       |= AV_PKT_FLAG_KEY;

    st->codec->codec_type = AVMEDIA_TYPE_VIDEO;
    st->codec->codec_id   = id;

    return 0;
}

static int mov_metadata_loci(MOVContext *c, AVIOContext *pb, unsigned len)
{
    char language[4] = { 0 };
    char buf[200], place[100];
    uint16_t langcode = 0;
    double longitude, latitude, altitude;
    const char *key = "location";

    if (len < 4 + 2 + 1 + 1 + 4 + 4 + 4) {
        av_log(c->fc, AV_LOG_ERROR, "loci too short\n");
        return AVERROR_INVALIDDATA;
    }

    avio_skip(pb, 4); // version+flags
    langcode = avio_rb16(pb);
    ff_mov_lang_to_iso639(langcode, language);
    len -= 6;

    len -= avio_get_str(pb, len, place, sizeof(place));
    if (len < 1) {
        av_log(c->fc, AV_LOG_ERROR, "place name too long\n");
        return AVERROR_INVALIDDATA;
    }
    avio_skip(pb, 1); // role
    len -= 1;

    if (len < 12) {
        av_log(c->fc, AV_LOG_ERROR, "no space for coordinates left (%d)\n", len);
        return AVERROR_INVALIDDATA;
    }
    longitude = ((int32_t) avio_rb32(pb)) / (float) (1 << 16);
    latitude  = ((int32_t) avio_rb32(pb)) / (float) (1 << 16);
    altitude  = ((int32_t) avio_rb32(pb)) / (float) (1 << 16);

    // Try to output in the same format as the ?xyz field
    snprintf(buf, sizeof(buf), "%+08.4f%+09.4f",  latitude, longitude);
    if (altitude)
        av_strlcatf(buf, sizeof(buf), "%+f", altitude);
    av_strlcatf(buf, sizeof(buf), "/%s", place);

    if (*language && strcmp(language, "und")) {
        char key2[16];
        snprintf(key2, sizeof(key2), "%s-%s", key, language);
        av_dict_set(&c->fc->metadata, key2, buf, 0);
    }
    c->fc->event_flags |= AVFMT_EVENT_FLAG_METADATA_UPDATED;
    return av_dict_set(&c->fc->metadata, key, buf, 0);
}

static int mov_read_udta_string(MOVContext *c, AVIOContext *pb, MOVAtom atom)
{
    char tmp_key[5];
    char key2[32], language[4] = {0};
    char *str = NULL;
    const char *key = NULL;
    uint16_t langcode = 0;
    uint32_t data_type = 0, str_size, str_size_alloc;
    int (*parse)(MOVContext*, AVIOContext*, unsigned, const char*) = NULL;
    int raw = 0;

    switch (atom.type) {
    case MKTAG( '@','P','R','M'): key = "premiere_version"; raw = 1; break;
    case MKTAG( '@','P','R','Q'): key = "quicktime_version"; raw = 1; break;
    case MKTAG( 'X','M','P','_'):
        if (c->export_xmp) { key = "xmp"; raw = 1; } break;
    case MKTAG( 'a','A','R','T'): key = "album_artist";    break;
    case MKTAG( 'a','k','I','D'): key = "account_type";
        parse = mov_metadata_int8_no_padding; break;
    case MKTAG( 'a','p','I','D'): key = "account_id"; break;
    case MKTAG( 'c','a','t','g'): key = "category"; break;
    case MKTAG( 'c','p','i','l'): key = "compilation";
        parse = mov_metadata_int8_no_padding; break;
    case MKTAG( 'c','p','r','t'): key = "copyright"; break;
    case MKTAG( 'd','e','s','c'): key = "description"; break;
    case MKTAG( 'd','i','s','k'): key = "disc";
        parse = mov_metadata_track_or_disc_number; break;
    case MKTAG( 'e','g','i','d'): key = "episode_uid";
        parse = mov_metadata_int8_no_padding; break;
    case MKTAG( 'g','n','r','e'): key = "genre";
        parse = mov_metadata_gnre; break;
    case MKTAG( 'h','d','v','d'): key = "hd_video";
        parse = mov_metadata_int8_no_padding; break;
    case MKTAG( 'k','e','y','w'): key = "keywords";  break;
    case MKTAG( 'l','d','e','s'): key = "synopsis";  break;
    case MKTAG( 'l','o','c','i'):
        return mov_metadata_loci(c, pb, atom.size);
    case MKTAG( 'p','c','s','t'): key = "podcast";
        parse = mov_metadata_int8_no_padding; break;
    case MKTAG( 'p','g','a','p'): key = "gapless_playback";
        parse = mov_metadata_int8_no_padding; break;
    case MKTAG( 'p','u','r','d'): key = "purchase_date"; break;
    case MKTAG( 'r','t','n','g'): key = "rating";
        parse = mov_metadata_int8_no_padding; break;
    case MKTAG( 's','o','a','a'): key = "sort_album_artist"; break;
    case MKTAG( 's','o','a','l'): key = "sort_album";   break;
    case MKTAG( 's','o','a','r'): key = "sort_artist";  break;
    case MKTAG( 's','o','c','o'): key = "sort_composer"; break;
    case MKTAG( 's','o','n','m'): key = "sort_name";    break;
    case MKTAG( 's','o','s','n'): key = "sort_show";    break;
    case MKTAG( 's','t','i','k'): key = "media_type";
        parse = mov_metadata_int8_no_padding; break;
    case MKTAG( 't','r','k','n'): key = "track";
        parse = mov_metadata_track_or_disc_number; break;
    case MKTAG( 't','v','e','n'): key = "episode_id"; break;
    case MKTAG( 't','v','e','s'): key = "episode_sort";
        parse = mov_metadata_int8_bypass_padding; break;
    case MKTAG( 't','v','n','n'): key = "network";   break;
    case MKTAG( 't','v','s','h'): key = "show";      break;
    case MKTAG( 't','v','s','n'): key = "season_number";
        parse = mov_metadata_int8_bypass_padding; break;
    case MKTAG(0xa9,'A','R','T'): key = "artist";    break;
    case MKTAG(0xa9,'P','R','D'): key = "producer";  break;
    case MKTAG(0xa9,'a','l','b'): key = "album";     break;
    case MKTAG(0xa9,'a','u','t'): key = "artist";    break;
    case MKTAG(0xa9,'c','h','p'): key = "chapter";   break;
    case MKTAG(0xa9,'c','m','t'): key = "comment";   break;
    case MKTAG(0xa9,'c','o','m'): key = "composer";  break;
    case MKTAG(0xa9,'c','p','y'): key = "copyright"; break;
    case MKTAG(0xa9,'d','a','y'): key = "date";      break;
    case MKTAG(0xa9,'d','i','r'): key = "director";  break;
    case MKTAG(0xa9,'d','i','s'): key = "disclaimer"; break;
    case MKTAG(0xa9,'e','d','1'): key = "edit_date"; break;
    case MKTAG(0xa9,'e','n','c'): key = "encoder";   break;
    case MKTAG(0xa9,'f','m','t'): key = "original_format"; break;
    case MKTAG(0xa9,'g','e','n'): key = "genre";     break;
    case MKTAG(0xa9,'g','r','p'): key = "grouping";  break;
    case MKTAG(0xa9,'h','s','t'): key = "host_computer"; break;
    case MKTAG(0xa9,'i','n','f'): key = "comment";   break;
    case MKTAG(0xa9,'l','y','r'): key = "lyrics";    break;
    case MKTAG(0xa9,'m','a','k'): key = "make";      break;
    case MKTAG(0xa9,'m','o','d'): key = "model";     break;
    case MKTAG(0xa9,'n','a','m'): key = "title";     break;
    case MKTAG(0xa9,'o','p','e'): key = "original_artist"; break;
    case MKTAG(0xa9,'p','r','d'): key = "producer";  break;
    case MKTAG(0xa9,'p','r','f'): key = "performers"; break;
    case MKTAG(0xa9,'r','e','q'): key = "playback_requirements"; break;
    case MKTAG(0xa9,'s','r','c'): key = "original_source"; break;
    case MKTAG(0xa9,'s','t','3'): key = "subtitle";  break;
    case MKTAG(0xa9,'s','w','r'): key = "encoder";   break;
    case MKTAG(0xa9,'t','o','o'): key = "encoder";   break;
    case MKTAG(0xa9,'t','r','k'): key = "track";     break;
    case MKTAG(0xa9,'u','r','l'): key = "URL";       break;
    case MKTAG(0xa9,'w','r','n'): key = "warning";   break;
    case MKTAG(0xa9,'w','r','t'): key = "composer";  break;
    case MKTAG(0xa9,'x','y','z'): key = "location";  break;
    }
retry:
    if (c->itunes_metadata && atom.size > 8) {
        int data_size = avio_rb32(pb);
        int tag = avio_rl32(pb);
        if (tag == MKTAG('d','a','t','a') && data_size <= atom.size) {
            data_type = avio_rb32(pb); // type
            avio_rb32(pb); // unknown
            str_size = data_size - 16;
            atom.size -= 16;

            if (atom.type == MKTAG('c', 'o', 'v', 'r')) {
                int ret = mov_read_covr(c, pb, data_type, str_size);
                if (ret < 0) {
                    av_log(c->fc, AV_LOG_ERROR, "Error parsing cover art.\n");
                }
                return ret;
            }
        } else return 0;
    } else if (atom.size > 4 && key && !c->itunes_metadata && !raw) {
        str_size = avio_rb16(pb); // string length
        if (str_size > atom.size) {
            raw = 1;
            avio_seek(pb, -2, SEEK_CUR);
            av_log(c->fc, AV_LOG_WARNING, "UDTA parsing failed retrying raw\n");
            goto retry;
        }
        langcode = avio_rb16(pb);
        ff_mov_lang_to_iso639(langcode, language);
        atom.size -= 4;
    } else
        str_size = atom.size;

    if (c->export_all && !key) {
        snprintf(tmp_key, 5, "%.4s", (char*)&atom.type);
        key = tmp_key;
    }

    if (!key)
        return 0;
    if (atom.size < 0 || str_size >= INT_MAX/2)
        return AVERROR_INVALIDDATA;

    // worst-case requirement for output string in case of utf8 coded input
    str_size_alloc = (raw ? str_size : str_size * 2) + 1;
    str = av_mallocz(str_size_alloc);
    if (!str)
        return AVERROR(ENOMEM);

    if (parse)
        parse(c, pb, str_size, key);
    else {
        if (!raw && (data_type == 3 || (data_type == 0 && (langcode < 0x400 || langcode == 0x7fff)))) { // MAC Encoded
            mov_read_mac_string(c, pb, str_size, str, str_size_alloc);
        } else {
<<<<<<< HEAD
            int ret = avio_read(pb, str, str_size);
            if (ret != str_size) {
                av_freep(&str);
                return ret < 0 ? ret : AVERROR_INVALIDDATA;
=======
            int ret = ffio_read_size(pb, str, str_size);
            if (ret < 0) {
                av_free(str);
                return ret;
>>>>>>> 5c720657
            }
            str[str_size] = 0;
        }
        c->fc->event_flags |= AVFMT_EVENT_FLAG_METADATA_UPDATED;
        av_dict_set(&c->fc->metadata, key, str, 0);
        if (*language && strcmp(language, "und")) {
            snprintf(key2, sizeof(key2), "%s-%s", key, language);
            av_dict_set(&c->fc->metadata, key2, str, 0);
        }
    }
    av_log(c->fc, AV_LOG_TRACE, "lang \"%3s\" ", language);
    av_log(c->fc, AV_LOG_TRACE, "tag \"%s\" value \"%s\" atom \"%.4s\" %d %"PRId64"\n",
            key, str, (char*)&atom.type, str_size_alloc, atom.size);

    av_freep(&str);
    return 0;
}

static int mov_read_chpl(MOVContext *c, AVIOContext *pb, MOVAtom atom)
{
    int64_t start;
    int i, nb_chapters, str_len, version;
    char str[256+1];
    int ret;

    if ((atom.size -= 5) < 0)
        return 0;

    version = avio_r8(pb);
    avio_rb24(pb);
    if (version)
        avio_rb32(pb); // ???
    nb_chapters = avio_r8(pb);

    for (i = 0; i < nb_chapters; i++) {
        if (atom.size < 9)
            return 0;

        start = avio_rb64(pb);
        str_len = avio_r8(pb);

        if ((atom.size -= 9+str_len) < 0)
            return 0;

<<<<<<< HEAD
        if (avio_read(pb, str, str_len) != str_len)
            return AVERROR_INVALIDDATA;
=======
        ret = ffio_read_size(pb, str, str_len);
        if (ret < 0)
            return ret;
>>>>>>> 5c720657
        str[str_len] = 0;
        avpriv_new_chapter(c->fc, i, (AVRational){1,10000000}, start, AV_NOPTS_VALUE, str);
    }
    return 0;
}

#define MIN_DATA_ENTRY_BOX_SIZE 12
static int mov_read_dref(MOVContext *c, AVIOContext *pb, MOVAtom atom)
{
    AVStream *st;
    MOVStreamContext *sc;
    int entries, i, j;

    if (c->fc->nb_streams < 1)
        return 0;
    st = c->fc->streams[c->fc->nb_streams-1];
    sc = st->priv_data;

    avio_rb32(pb); // version + flags
    entries = avio_rb32(pb);
    if (entries >  (atom.size - 1) / MIN_DATA_ENTRY_BOX_SIZE + 1 ||
        entries >= UINT_MAX / sizeof(*sc->drefs))
        return AVERROR_INVALIDDATA;
    av_free(sc->drefs);
    sc->drefs_count = 0;
    sc->drefs = av_mallocz(entries * sizeof(*sc->drefs));
    if (!sc->drefs)
        return AVERROR(ENOMEM);
    sc->drefs_count = entries;

    for (i = 0; i < sc->drefs_count; i++) {
        MOVDref *dref = &sc->drefs[i];
        uint32_t size = avio_rb32(pb);
        int64_t next = avio_tell(pb) + size - 4;

        if (size < 12)
            return AVERROR_INVALIDDATA;

        dref->type = avio_rl32(pb);
        avio_rb32(pb); // version + flags
        av_log(c->fc, AV_LOG_TRACE, "type %.4s size %d\n", (char*)&dref->type, size);

        if (dref->type == MKTAG('a','l','i','s') && size > 150) {
            /* macintosh alias record */
            uint16_t volume_len, len;
            int16_t type;
            int ret;

            avio_skip(pb, 10);

            volume_len = avio_r8(pb);
            volume_len = FFMIN(volume_len, 27);
<<<<<<< HEAD
            if (avio_read(pb, dref->volume, 27) != 27)
                return AVERROR_INVALIDDATA;
=======
            ret = ffio_read_size(pb, dref->volume, 27);
            if (ret < 0)
                return ret;
>>>>>>> 5c720657
            dref->volume[volume_len] = 0;
            av_log(c->fc, AV_LOG_DEBUG, "volume %s, len %d\n", dref->volume, volume_len);

            avio_skip(pb, 12);

            len = avio_r8(pb);
            len = FFMIN(len, 63);
<<<<<<< HEAD
            if (avio_read(pb, dref->filename, 63) != 63)
                return AVERROR_INVALIDDATA;
=======
            ret = ffio_read_size(pb, dref->filename, 63);
            if (ret < 0)
                return ret;
>>>>>>> 5c720657
            dref->filename[len] = 0;
            av_log(c->fc, AV_LOG_DEBUG, "filename %s, len %d\n", dref->filename, len);

            avio_skip(pb, 16);

            /* read next level up_from_alias/down_to_target */
            dref->nlvl_from = avio_rb16(pb);
            dref->nlvl_to   = avio_rb16(pb);
            av_log(c->fc, AV_LOG_DEBUG, "nlvl from %d, nlvl to %d\n",
                   dref->nlvl_from, dref->nlvl_to);

            avio_skip(pb, 16);

            for (type = 0; type != -1 && avio_tell(pb) < next; ) {
                if(avio_feof(pb))
                    return AVERROR_EOF;
                type = avio_rb16(pb);
                len = avio_rb16(pb);
                av_log(c->fc, AV_LOG_DEBUG, "type %d, len %d\n", type, len);
                if (len&1)
                    len += 1;
                if (type == 2 || type == 18) { // absolute path
                    av_free(dref->path);
                    dref->path = av_mallocz(len+1);
                    if (!dref->path)
                        return AVERROR(ENOMEM);
<<<<<<< HEAD
                    if (avio_read(pb, dref->path, len) != len) {
                        av_freep(&dref->path);
                        return AVERROR_INVALIDDATA;
=======

                    ret = ffio_read_size(pb, dref->path, len);
                    if (ret < 0) {
                        av_freep(&dref->path);
                        return ret;
>>>>>>> 5c720657
                    }
                    if (type == 18) // no additional processing needed
                        continue;
                    if (len > volume_len && !strncmp(dref->path, dref->volume, volume_len)) {
                        len -= volume_len;
                        memmove(dref->path, dref->path+volume_len, len);
                        dref->path[len] = 0;
                    }
                    for (j = 0; j < len; j++)
                        if (dref->path[j] == ':')
                            dref->path[j] = '/';
                    av_log(c->fc, AV_LOG_DEBUG, "path %s\n", dref->path);
                } else if (type == 0) { // directory name
                    av_free(dref->dir);
                    dref->dir = av_malloc(len+1);
                    if (!dref->dir)
                        return AVERROR(ENOMEM);
<<<<<<< HEAD
                    if (avio_read(pb, dref->dir, len) != len) {
                        av_freep(&dref->dir);
                        return AVERROR_INVALIDDATA;
=======

                    ret = ffio_read_size(pb, dref->dir, len);
                    if (ret < 0) {
                        av_freep(&dref->dir);
                        return ret;
>>>>>>> 5c720657
                    }
                    dref->dir[len] = 0;
                    for (j = 0; j < len; j++)
                        if (dref->dir[j] == ':')
                            dref->dir[j] = '/';
                    av_log(c->fc, AV_LOG_DEBUG, "dir %s\n", dref->dir);
                } else
                    avio_skip(pb, len);
            }
        }
        avio_seek(pb, next, SEEK_SET);
    }
    return 0;
}

static int mov_read_hdlr(MOVContext *c, AVIOContext *pb, MOVAtom atom)
{
    AVStream *st;
    uint32_t type;
    uint32_t av_unused ctype;
    int64_t title_size;
    char *title_str;
    int ret;

    if (c->fc->nb_streams < 1) // meta before first trak
        return 0;

    st = c->fc->streams[c->fc->nb_streams-1];

    avio_r8(pb); /* version */
    avio_rb24(pb); /* flags */

    /* component type */
    ctype = avio_rl32(pb);
    type = avio_rl32(pb); /* component subtype */

    av_log(c->fc, AV_LOG_TRACE, "ctype= %.4s (0x%08x)\n", (char*)&ctype, ctype);
    av_log(c->fc, AV_LOG_TRACE, "stype= %.4s\n", (char*)&type);

    if     (type == MKTAG('v','i','d','e'))
        st->codec->codec_type = AVMEDIA_TYPE_VIDEO;
    else if (type == MKTAG('s','o','u','n'))
        st->codec->codec_type = AVMEDIA_TYPE_AUDIO;
    else if (type == MKTAG('m','1','a',' '))
        st->codec->codec_id = AV_CODEC_ID_MP2;
    else if ((type == MKTAG('s','u','b','p')) || (type == MKTAG('c','l','c','p')))
        st->codec->codec_type = AVMEDIA_TYPE_SUBTITLE;

    avio_rb32(pb); /* component  manufacture */
    avio_rb32(pb); /* component flags */
    avio_rb32(pb); /* component flags mask */

    title_size = atom.size - 24;
    if (title_size > 0) {
        title_str = av_malloc(title_size + 1); /* Add null terminator */
        if (!title_str)
            return AVERROR(ENOMEM);
<<<<<<< HEAD
        if (avio_read(pb, title_str, title_size) != title_size) {
            av_freep(&title_str);
            return AVERROR_INVALIDDATA;
=======

        ret = ffio_read_size(pb, title_str, title_size);
        if (ret < 0) {
            av_freep(&title_str);
            return ret;
>>>>>>> 5c720657
        }
        title_str[title_size] = 0;
        if (title_str[0]) {
            int off = (!c->isom && title_str[0] == title_size - 1);
            av_dict_set(&st->metadata, "handler_name", title_str + off, 0);
        }
        av_freep(&title_str);
    }

    return 0;
}

int ff_mov_read_esds(AVFormatContext *fc, AVIOContext *pb)
{
    AVStream *st;
    int tag;

    if (fc->nb_streams < 1)
        return 0;
    st = fc->streams[fc->nb_streams-1];

    avio_rb32(pb); /* version + flags */
    ff_mp4_read_descr(fc, pb, &tag);
    if (tag == MP4ESDescrTag) {
        ff_mp4_parse_es_descr(pb, NULL);
    } else
        avio_rb16(pb); /* ID */

    ff_mp4_read_descr(fc, pb, &tag);
    if (tag == MP4DecConfigDescrTag)
        ff_mp4_read_dec_config_descr(fc, st, pb);
    return 0;
}

static int mov_read_esds(MOVContext *c, AVIOContext *pb, MOVAtom atom)
{
    return ff_mov_read_esds(c->fc, pb);
}

static int mov_read_dac3(MOVContext *c, AVIOContext *pb, MOVAtom atom)
{
    AVStream *st;
    enum AVAudioServiceType *ast;
    int ac3info, acmod, lfeon, bsmod;

    if (c->fc->nb_streams < 1)
        return 0;
    st = c->fc->streams[c->fc->nb_streams-1];

    ast = (enum AVAudioServiceType*)ff_stream_new_side_data(st, AV_PKT_DATA_AUDIO_SERVICE_TYPE,
                                                            sizeof(*ast));
    if (!ast)
        return AVERROR(ENOMEM);

    ac3info = avio_rb24(pb);
    bsmod = (ac3info >> 14) & 0x7;
    acmod = (ac3info >> 11) & 0x7;
    lfeon = (ac3info >> 10) & 0x1;
    st->codec->channels = ((int[]){2,1,2,3,3,4,4,5})[acmod] + lfeon;
    st->codec->channel_layout = avpriv_ac3_channel_layout_tab[acmod];
    if (lfeon)
        st->codec->channel_layout |= AV_CH_LOW_FREQUENCY;
    *ast = bsmod;
    if (st->codec->channels > 1 && bsmod == 0x7)
        *ast = AV_AUDIO_SERVICE_TYPE_KARAOKE;

    st->codec->audio_service_type = *ast;

    return 0;
}

static int mov_read_dec3(MOVContext *c, AVIOContext *pb, MOVAtom atom)
{
    AVStream *st;
    enum AVAudioServiceType *ast;
    int eac3info, acmod, lfeon, bsmod;

    if (c->fc->nb_streams < 1)
        return 0;
    st = c->fc->streams[c->fc->nb_streams-1];

    ast = (enum AVAudioServiceType*)ff_stream_new_side_data(st, AV_PKT_DATA_AUDIO_SERVICE_TYPE,
                                                            sizeof(*ast));
    if (!ast)
        return AVERROR(ENOMEM);

    /* No need to parse fields for additional independent substreams and its
     * associated dependent substreams since libavcodec's E-AC-3 decoder
     * does not support them yet. */
    avio_rb16(pb); /* data_rate and num_ind_sub */
    eac3info = avio_rb24(pb);
    bsmod = (eac3info >> 12) & 0x1f;
    acmod = (eac3info >>  9) & 0x7;
    lfeon = (eac3info >>  8) & 0x1;
    st->codec->channel_layout = avpriv_ac3_channel_layout_tab[acmod];
    if (lfeon)
        st->codec->channel_layout |= AV_CH_LOW_FREQUENCY;
    st->codec->channels = av_get_channel_layout_nb_channels(st->codec->channel_layout);
    *ast = bsmod;
    if (st->codec->channels > 1 && bsmod == 0x7)
        *ast = AV_AUDIO_SERVICE_TYPE_KARAOKE;

    st->codec->audio_service_type = *ast;

    return 0;
}

static int mov_read_chan(MOVContext *c, AVIOContext *pb, MOVAtom atom)
{
    AVStream *st;

    if (c->fc->nb_streams < 1)
        return 0;
    st = c->fc->streams[c->fc->nb_streams-1];

    if (atom.size < 16)
        return 0;

    /* skip version and flags */
    avio_skip(pb, 4);

    ff_mov_read_chan(c->fc, pb, st, atom.size - 4);

    return 0;
}

static int mov_read_wfex(MOVContext *c, AVIOContext *pb, MOVAtom atom)
{
    AVStream *st;
    int ret;

    if (c->fc->nb_streams < 1)
        return 0;
    st = c->fc->streams[c->fc->nb_streams-1];

    if ((ret = ff_get_wav_header(pb, st->codec, atom.size, 0)) < 0)
        av_log(c->fc, AV_LOG_WARNING, "get_wav_header failed\n");

    return ret;
}

static int mov_read_pasp(MOVContext *c, AVIOContext *pb, MOVAtom atom)
{
    const int num = avio_rb32(pb);
    const int den = avio_rb32(pb);
    AVStream *st;

    if (c->fc->nb_streams < 1)
        return 0;
    st = c->fc->streams[c->fc->nb_streams-1];

    if ((st->sample_aspect_ratio.den != 1 || st->sample_aspect_ratio.num) && // default
        (den != st->sample_aspect_ratio.den || num != st->sample_aspect_ratio.num)) {
        av_log(c->fc, AV_LOG_WARNING,
               "sample aspect ratio already set to %d:%d, ignoring 'pasp' atom (%d:%d)\n",
               st->sample_aspect_ratio.num, st->sample_aspect_ratio.den,
               num, den);
    } else if (den != 0) {
        av_reduce(&st->sample_aspect_ratio.num, &st->sample_aspect_ratio.den,
                  num, den, 32767);
    }
    return 0;
}

/* this atom contains actual media data */
static int mov_read_mdat(MOVContext *c, AVIOContext *pb, MOVAtom atom)
{
    if (atom.size == 0) /* wrong one (MP4) */
        return 0;
    c->found_mdat=1;
    return 0; /* now go for moov */
}

/* read major brand, minor version and compatible brands and store them as metadata */
static int mov_read_ftyp(MOVContext *c, AVIOContext *pb, MOVAtom atom)
{
    uint32_t minor_ver;
    int comp_brand_size;
    char* comp_brands_str;
    uint8_t type[5] = {0};
    int ret = ffio_read_size(pb, type, 4);
    if (ret < 0)
        return ret;

<<<<<<< HEAD
    if (avio_read(pb, type, 4) != 4)
        return AVERROR_INVALIDDATA;
=======
>>>>>>> 5c720657
    if (strcmp(type, "qt  "))
        c->isom = 1;
    av_log(c->fc, AV_LOG_DEBUG, "ISO: File Type Major Brand: %.4s\n",(char *)&type);
    av_dict_set(&c->fc->metadata, "major_brand", type, 0);
    minor_ver = avio_rb32(pb); /* minor version */
    av_dict_set_int(&c->fc->metadata, "minor_version", minor_ver, 0);

    comp_brand_size = atom.size - 8;
    if (comp_brand_size < 0)
        return AVERROR_INVALIDDATA;
    comp_brands_str = av_malloc(comp_brand_size + 1); /* Add null terminator */
    if (!comp_brands_str)
        return AVERROR(ENOMEM);
<<<<<<< HEAD
    if (avio_read(pb, comp_brands_str, comp_brand_size) != comp_brand_size) {
        av_freep(&comp_brands_str);
        return AVERROR_INVALIDDATA;
=======

    ret = ffio_read_size(pb, comp_brands_str, comp_brand_size);
    if (ret < 0) {
        av_freep(&comp_brands_str);
        return ret;
>>>>>>> 5c720657
    }
    comp_brands_str[comp_brand_size] = 0;
    av_dict_set(&c->fc->metadata, "compatible_brands", comp_brands_str, 0);
    av_freep(&comp_brands_str);

    return 0;
}

/* this atom should contain all header atoms */
static int mov_read_moov(MOVContext *c, AVIOContext *pb, MOVAtom atom)
{
    int ret;

    if (c->found_moov) {
        av_log(c->fc, AV_LOG_WARNING, "Found duplicated MOOV Atom. Skipped it\n");
        avio_skip(pb, atom.size);
        return 0;
    }

    if ((ret = mov_read_default(c, pb, atom)) < 0)
        return ret;
    /* we parsed the 'moov' atom, we can terminate the parsing as soon as we find the 'mdat' */
    /* so we don't parse the whole file if over a network */
    c->found_moov=1;
    return 0; /* now go for mdat */
}

static int mov_read_moof(MOVContext *c, AVIOContext *pb, MOVAtom atom)
{
    if (!c->has_looked_for_mfra && c->use_mfra_for > 0) {
        c->has_looked_for_mfra = 1;
        if (pb->seekable) {
            int ret;
            av_log(c->fc, AV_LOG_VERBOSE, "stream has moof boxes, will look "
                    "for a mfra\n");
            if ((ret = mov_read_mfra(c, pb)) < 0) {
                av_log(c->fc, AV_LOG_VERBOSE, "found a moof box but failed to "
                        "read the mfra (may be a live ismv)\n");
            }
        } else {
            av_log(c->fc, AV_LOG_VERBOSE, "found a moof box but stream is not "
                    "seekable, can not look for mfra\n");
        }
    }
    c->fragment.moof_offset = c->fragment.implicit_offset = avio_tell(pb) - 8;
    av_log(c->fc, AV_LOG_TRACE, "moof offset %"PRIx64"\n", c->fragment.moof_offset);
    return mov_read_default(c, pb, atom);
}

static void mov_metadata_creation_time(AVDictionary **metadata, int64_t time)
{
    char buffer[32];
    if (time) {
        struct tm *ptm, tmbuf;
        time_t timet;
        if(time >= 2082844800)
            time -= 2082844800;  /* seconds between 1904-01-01 and Epoch */
        timet = time;
        ptm = gmtime_r(&timet, &tmbuf);
        if (!ptm) return;
        if (strftime(buffer, sizeof(buffer), "%Y-%m-%d %H:%M:%S", ptm))
            av_dict_set(metadata, "creation_time", buffer, 0);
    }
}

static int mov_read_mdhd(MOVContext *c, AVIOContext *pb, MOVAtom atom)
{
    AVStream *st;
    MOVStreamContext *sc;
    int version;
    char language[4] = {0};
    unsigned lang;
    int64_t creation_time;

    if (c->fc->nb_streams < 1)
        return 0;
    st = c->fc->streams[c->fc->nb_streams-1];
    sc = st->priv_data;

    if (sc->time_scale) {
        av_log(c->fc, AV_LOG_ERROR, "Multiple mdhd?\n");
        return AVERROR_INVALIDDATA;
    }

    version = avio_r8(pb);
    if (version > 1) {
        avpriv_request_sample(c->fc, "Version %d", version);
        return AVERROR_PATCHWELCOME;
    }
    avio_rb24(pb); /* flags */
    if (version == 1) {
        creation_time = avio_rb64(pb);
        avio_rb64(pb);
    } else {
        creation_time = avio_rb32(pb);
        avio_rb32(pb); /* modification time */
    }
    mov_metadata_creation_time(&st->metadata, creation_time);

    sc->time_scale = avio_rb32(pb);
    st->duration = (version == 1) ? avio_rb64(pb) : avio_rb32(pb); /* duration */

    lang = avio_rb16(pb); /* language */
    if (ff_mov_lang_to_iso639(lang, language))
        av_dict_set(&st->metadata, "language", language, 0);
    avio_rb16(pb); /* quality */

    return 0;
}

static int mov_read_mvhd(MOVContext *c, AVIOContext *pb, MOVAtom atom)
{
    int64_t creation_time;
    int version = avio_r8(pb); /* version */
    avio_rb24(pb); /* flags */

    if (version == 1) {
        creation_time = avio_rb64(pb);
        avio_rb64(pb);
    } else {
        creation_time = avio_rb32(pb);
        avio_rb32(pb); /* modification time */
    }
    mov_metadata_creation_time(&c->fc->metadata, creation_time);
    c->time_scale = avio_rb32(pb); /* time scale */

    av_log(c->fc, AV_LOG_TRACE, "time scale = %i\n", c->time_scale);

    c->duration = (version == 1) ? avio_rb64(pb) : avio_rb32(pb); /* duration */
    // set the AVCodecContext duration because the duration of individual tracks
    // may be inaccurate
    if (c->time_scale > 0 && !c->trex_data)
        c->fc->duration = av_rescale(c->duration, AV_TIME_BASE, c->time_scale);
    avio_rb32(pb); /* preferred scale */

    avio_rb16(pb); /* preferred volume */

    avio_skip(pb, 10); /* reserved */

    avio_skip(pb, 36); /* display matrix */

    avio_rb32(pb); /* preview time */
    avio_rb32(pb); /* preview duration */
    avio_rb32(pb); /* poster time */
    avio_rb32(pb); /* selection time */
    avio_rb32(pb); /* selection duration */
    avio_rb32(pb); /* current time */
    avio_rb32(pb); /* next track ID */
<<<<<<< HEAD
=======

    return 0;
}

static int mov_read_smi(MOVContext *c, AVIOContext *pb, MOVAtom atom)
{
    AVStream *st;
    int ret;

    if (c->fc->nb_streams < 1)
        return 0;
    st = c->fc->streams[c->fc->nb_streams-1];

    if ((uint64_t)atom.size > (1<<30))
        return AVERROR_INVALIDDATA;

    // currently SVQ3 decoder expect full STSD header - so let's fake it
    // this should be fixed and just SMI header should be passed
    av_free(st->codec->extradata);
    st->codec->extradata = av_mallocz(atom.size + 0x5a + FF_INPUT_BUFFER_PADDING_SIZE);
    if (!st->codec->extradata)
        return AVERROR(ENOMEM);
    st->codec->extradata_size = 0x5a + atom.size;
    memcpy(st->codec->extradata, "SVQ3", 4); // fake

    ret = ffio_read_size(pb, st->codec->extradata + 0x5a, atom.size);
    if (ret < 0)
        return ret;

    av_log(c->fc, AV_LOG_TRACE, "Reading SMI %"PRId64"  %s\n", atom.size, st->codec->extradata + 0x5a);
>>>>>>> 5c720657
    return 0;
}

static int mov_read_enda(MOVContext *c, AVIOContext *pb, MOVAtom atom)
{
    AVStream *st;
    int little_endian;

    if (c->fc->nb_streams < 1)
        return 0;
    st = c->fc->streams[c->fc->nb_streams-1];

    little_endian = avio_rb16(pb) & 0xFF;
    av_log(c->fc, AV_LOG_TRACE, "enda %d\n", little_endian);
    if (little_endian == 1) {
        switch (st->codec->codec_id) {
        case AV_CODEC_ID_PCM_S24BE:
            st->codec->codec_id = AV_CODEC_ID_PCM_S24LE;
            break;
        case AV_CODEC_ID_PCM_S32BE:
            st->codec->codec_id = AV_CODEC_ID_PCM_S32LE;
            break;
        case AV_CODEC_ID_PCM_F32BE:
            st->codec->codec_id = AV_CODEC_ID_PCM_F32LE;
            break;
        case AV_CODEC_ID_PCM_F64BE:
            st->codec->codec_id = AV_CODEC_ID_PCM_F64LE;
            break;
        default:
            break;
        }
    }
    return 0;
}

static int mov_read_colr(MOVContext *c, AVIOContext *pb, MOVAtom atom)
{
    AVStream *st;
    char color_parameter_type[5] = { 0 };
    int color_primaries, color_trc, color_matrix;
    int ret;

    if (c->fc->nb_streams < 1)
        return 0;
    st = c->fc->streams[c->fc->nb_streams - 1];

<<<<<<< HEAD
    if (avio_read(pb, color_parameter_type, 4) != 4)
        return AVERROR_INVALIDDATA;
=======
    ret = ffio_read_size(pb, color_parameter_type, 4);
    if (ret < 0)
        return ret;
>>>>>>> 5c720657
    if (strncmp(color_parameter_type, "nclx", 4) &&
        strncmp(color_parameter_type, "nclc", 4)) {
        av_log(c->fc, AV_LOG_WARNING, "unsupported color_parameter_type %s\n",
               color_parameter_type);
        return 0;
    }

    color_primaries = avio_rb16(pb);
    color_trc = avio_rb16(pb);
    color_matrix = avio_rb16(pb);

    av_log(c->fc, AV_LOG_TRACE,
           "%s: pri %d trc %d matrix %d",
           color_parameter_type, color_primaries, color_trc, color_matrix);

    if (!strncmp(color_parameter_type, "nclx", 4)) {
        uint8_t color_range = avio_r8(pb) >> 7;
        av_log(c->fc, AV_LOG_TRACE, " full %"PRIu8"", color_range);
        if (color_range)
            st->codec->color_range = AVCOL_RANGE_JPEG;
        else
            st->codec->color_range = AVCOL_RANGE_MPEG;
        /* 14496-12 references JPEG XR specs (rather than the more complete
         * 23001-8) so some adjusting is required */
        if (color_primaries >= AVCOL_PRI_FILM)
            color_primaries = AVCOL_PRI_UNSPECIFIED;
        if ((color_trc >= AVCOL_TRC_LINEAR &&
             color_trc <= AVCOL_TRC_LOG_SQRT) ||
            color_trc >= AVCOL_TRC_BT2020_10)
            color_trc = AVCOL_TRC_UNSPECIFIED;
        if (color_matrix >= AVCOL_SPC_BT2020_NCL)
            color_matrix = AVCOL_SPC_UNSPECIFIED;
        st->codec->color_primaries = color_primaries;
        st->codec->color_trc = color_trc;
        st->codec->colorspace = color_matrix;
    } else if (!strncmp(color_parameter_type, "nclc", 4)) {
        /* color primaries, Table 4-4 */
        switch (color_primaries) {
        case 1: st->codec->color_primaries = AVCOL_PRI_BT709; break;
        case 5: st->codec->color_primaries = AVCOL_PRI_SMPTE170M; break;
        case 6: st->codec->color_primaries = AVCOL_PRI_SMPTE240M; break;
        }
        /* color transfer, Table 4-5 */
        switch (color_trc) {
        case 1: st->codec->color_trc = AVCOL_TRC_BT709; break;
        case 7: st->codec->color_trc = AVCOL_TRC_SMPTE240M; break;
        }
        /* color matrix, Table 4-6 */
        switch (color_matrix) {
        case 1: st->codec->colorspace = AVCOL_SPC_BT709; break;
        case 6: st->codec->colorspace = AVCOL_SPC_BT470BG; break;
        case 7: st->codec->colorspace = AVCOL_SPC_SMPTE240M; break;
        }
    }
    av_log(c->fc, AV_LOG_TRACE, "\n");

    return 0;
}

static int mov_read_fiel(MOVContext *c, AVIOContext *pb, MOVAtom atom)
{
    AVStream *st;
    unsigned mov_field_order;
    enum AVFieldOrder decoded_field_order = AV_FIELD_UNKNOWN;

    if (c->fc->nb_streams < 1) // will happen with jp2 files
        return 0;
    st = c->fc->streams[c->fc->nb_streams-1];
    if (atom.size < 2)
        return AVERROR_INVALIDDATA;
    mov_field_order = avio_rb16(pb);
    if ((mov_field_order & 0xFF00) == 0x0100)
        decoded_field_order = AV_FIELD_PROGRESSIVE;
    else if ((mov_field_order & 0xFF00) == 0x0200) {
        switch (mov_field_order & 0xFF) {
        case 0x01: decoded_field_order = AV_FIELD_TT;
                   break;
        case 0x06: decoded_field_order = AV_FIELD_BB;
                   break;
        case 0x09: decoded_field_order = AV_FIELD_TB;
                   break;
        case 0x0E: decoded_field_order = AV_FIELD_BT;
                   break;
        }
    }
    if (decoded_field_order == AV_FIELD_UNKNOWN && mov_field_order) {
        av_log(NULL, AV_LOG_ERROR, "Unknown MOV field order 0x%04x\n", mov_field_order);
    }
    st->codec->field_order = decoded_field_order;

    return 0;
}

static int mov_realloc_extradata(AVCodecContext *codec, MOVAtom atom)
{
    int err = 0;
    uint64_t size = (uint64_t)codec->extradata_size + atom.size + 8 + FF_INPUT_BUFFER_PADDING_SIZE;
    if (size > INT_MAX || (uint64_t)atom.size > INT_MAX)
        return AVERROR_INVALIDDATA;
    if ((err = av_reallocp(&codec->extradata, size)) < 0) {
        codec->extradata_size = 0;
        return err;
    }
    codec->extradata_size = size - FF_INPUT_BUFFER_PADDING_SIZE;
    return 0;
}

/* Read a whole atom into the extradata return the size of the atom read, possibly truncated if != atom.size */
static int64_t mov_read_atom_into_extradata(MOVContext *c, AVIOContext *pb, MOVAtom atom,
                                        AVCodecContext *codec, uint8_t *buf)
{
    int64_t result = atom.size;
    int err;

    AV_WB32(buf    , atom.size + 8);
    AV_WL32(buf + 4, atom.type);
    err = avio_read(pb, buf + 8, atom.size);
    if (err < 0) {
        codec->extradata_size -= atom.size;
        return err;
    } else if (err < atom.size) {
        av_log(c->fc, AV_LOG_WARNING, "truncated extradata\n");
        codec->extradata_size -= atom.size - err;
        result = err;
    }
    memset(buf + 8 + err, 0, FF_INPUT_BUFFER_PADDING_SIZE);
    return result;
}

/* FIXME modify qdm2/svq3/h264 decoders to take full atom as extradata */
static int mov_read_extradata(MOVContext *c, AVIOContext *pb, MOVAtom atom,
                              enum AVCodecID codec_id)
{
    AVStream *st;
    uint64_t original_size;
    int err;

    if (c->fc->nb_streams < 1) // will happen with jp2 files
        return 0;
    st = c->fc->streams[c->fc->nb_streams-1];

    if (st->codec->codec_id != codec_id)
        return 0; /* unexpected codec_id - don't mess with extradata */

    original_size = st->codec->extradata_size;
    err = mov_realloc_extradata(st->codec, atom);
    if (err)
        return err;

    err =  mov_read_atom_into_extradata(c, pb, atom, st->codec,  st->codec->extradata + original_size);
    if (err < 0)
        return err;
    return 0; // Note: this is the original behavior to ignore truncation.
}

/* wrapper functions for reading ALAC/AVS/MJPEG/MJPEG2000 extradata atoms only for those codecs */
static int mov_read_alac(MOVContext *c, AVIOContext *pb, MOVAtom atom)
{
    return mov_read_extradata(c, pb, atom, AV_CODEC_ID_ALAC);
}

static int mov_read_avss(MOVContext *c, AVIOContext *pb, MOVAtom atom)
{
    return mov_read_extradata(c, pb, atom, AV_CODEC_ID_AVS);
}

static int mov_read_jp2h(MOVContext *c, AVIOContext *pb, MOVAtom atom)
{
    return mov_read_extradata(c, pb, atom, AV_CODEC_ID_JPEG2000);
}

static int mov_read_dpxe(MOVContext *c, AVIOContext *pb, MOVAtom atom)
{
    return mov_read_extradata(c, pb, atom, AV_CODEC_ID_R10K);
}

static int mov_read_avid(MOVContext *c, AVIOContext *pb, MOVAtom atom)
{
    int ret = mov_read_extradata(c, pb, atom, AV_CODEC_ID_AVUI);
    if(ret == 0)
        ret = mov_read_extradata(c, pb, atom, AV_CODEC_ID_DNXHD);
    return ret;
}

static int mov_read_targa_y216(MOVContext *c, AVIOContext *pb, MOVAtom atom)
{
    int ret = mov_read_extradata(c, pb, atom, AV_CODEC_ID_TARGA_Y216);

    if (!ret && c->fc->nb_streams >= 1) {
        AVCodecContext *avctx = c->fc->streams[c->fc->nb_streams-1]->codec;
        if (avctx->extradata_size >= 40) {
            avctx->height = AV_RB16(&avctx->extradata[36]);
            avctx->width  = AV_RB16(&avctx->extradata[38]);
        }
    }
<<<<<<< HEAD
    return ret;
}

static int mov_read_ares(MOVContext *c, AVIOContext *pb, MOVAtom atom)
{
    if (c->fc->nb_streams >= 1) {
        AVCodecContext *codec = c->fc->streams[c->fc->nb_streams-1]->codec;
        if (codec->codec_tag == MKTAG('A', 'V', 'i', 'n') &&
            codec->codec_id == AV_CODEC_ID_H264 &&
            atom.size > 11) {
            avio_skip(pb, 10);
            /* For AVID AVCI50, force width of 1440 to be able to select the correct SPS and PPS */
            if (avio_rb16(pb) == 0xd4d)
                codec->width = 1440;
            return 0;
        }
    }

    return mov_read_avid(c, pb, atom);
}

static int mov_read_aclr(MOVContext *c, AVIOContext *pb, MOVAtom atom)
{
    int ret = 0;
    int length = 0;
    uint64_t original_size;
    if (c->fc->nb_streams >= 1) {
        AVCodecContext *codec = c->fc->streams[c->fc->nb_streams-1]->codec;
        if (codec->codec_id == AV_CODEC_ID_H264)
            return 0;
        if (atom.size == 16) {
            original_size = codec->extradata_size;
            ret = mov_realloc_extradata(codec, atom);
            if (!ret) {
                length =  mov_read_atom_into_extradata(c, pb, atom, codec, codec->extradata + original_size);
                if (length == atom.size) {
                    const uint8_t range_value = codec->extradata[original_size + 19];
                    switch (range_value) {
                    case 1:
                        codec->color_range = AVCOL_RANGE_MPEG;
                        break;
                    case 2:
                        codec->color_range = AVCOL_RANGE_JPEG;
                        break;
                    default:
                        av_log(c, AV_LOG_WARNING, "ignored unknown aclr value (%d)\n", range_value);
                        break;
                    }
                    av_dlog(c, "color_range: %d\n", codec->color_range);
                } else {
                  /* For some reason the whole atom was not added to the extradata */
                  av_log(c, AV_LOG_ERROR, "aclr not decoded - incomplete atom\n");
                }
            } else {
                av_log(c, AV_LOG_ERROR, "aclr not decoded - unable to add atom to extradata\n");
            }
        } else {
            av_log(c, AV_LOG_WARNING, "aclr not decoded - unexpected size %"PRId64"\n", atom.size);
        }
    }

    return ret;
}

static int mov_read_svq3(MOVContext *c, AVIOContext *pb, MOVAtom atom)
{
    return mov_read_extradata(c, pb, atom, AV_CODEC_ID_SVQ3);
=======
    buf = st->codec->extradata + st->codec->extradata_size;
    st->codec->extradata_size= size - FF_INPUT_BUFFER_PADDING_SIZE;
    AV_WB32(       buf    , atom.size + 8);
    AV_WL32(       buf + 4, atom.type);

    err = ffio_read_size(pb, buf + 8, atom.size);
    if (err < 0)
        return err;

    return 0;
>>>>>>> 5c720657
}

static int mov_read_wave(MOVContext *c, AVIOContext *pb, MOVAtom atom)
{
    AVStream *st;
    int ret;

    if (c->fc->nb_streams < 1)
        return 0;
    st = c->fc->streams[c->fc->nb_streams-1];

    if ((uint64_t)atom.size > (1<<30))
        return AVERROR_INVALIDDATA;

    if (st->codec->codec_id == AV_CODEC_ID_QDM2 ||
        st->codec->codec_id == AV_CODEC_ID_QDMC ||
        st->codec->codec_id == AV_CODEC_ID_SPEEX) {
        // pass all frma atom to codec, needed at least for QDMC and QDM2
        av_freep(&st->codec->extradata);
        if (ff_get_extradata(st->codec, pb, atom.size) < 0)
            return AVERROR(ENOMEM);
<<<<<<< HEAD
=======
        st->codec->extradata_size = atom.size;

        ret = ffio_read_size(pb, st->codec->extradata, atom.size);
        if (ret < 0)
            return ret;
>>>>>>> 5c720657
    } else if (atom.size > 8) { /* to read frma, esds atoms */
        if ((ret = mov_read_default(c, pb, atom)) < 0)
            return ret;
    } else
        avio_skip(pb, atom.size);
    return 0;
}

/**
 * This function reads atom content and puts data in extradata without tag
 * nor size unlike mov_read_extradata.
 */
static int mov_read_glbl(MOVContext *c, AVIOContext *pb, MOVAtom atom)
{
    AVStream *st;
    int ret;

    if (c->fc->nb_streams < 1)
        return 0;
    st = c->fc->streams[c->fc->nb_streams-1];

    if ((uint64_t)atom.size > (1<<30))
        return AVERROR_INVALIDDATA;

    if (atom.size >= 10) {
        // Broken files created by legacy versions of libavformat will
        // wrap a whole fiel atom inside of a glbl atom.
        unsigned size = avio_rb32(pb);
        unsigned type = avio_rl32(pb);
        avio_seek(pb, -8, SEEK_CUR);
        if (type == MKTAG('f','i','e','l') && size == atom.size)
            return mov_read_default(c, pb, atom);
    }
    if (st->codec->extradata_size > 1 && st->codec->extradata) {
        av_log(c, AV_LOG_WARNING, "ignoring multiple glbl\n");
        return 0;
    }
    av_freep(&st->codec->extradata);
    if (ff_get_extradata(st->codec, pb, atom.size) < 0)
        return AVERROR(ENOMEM);
<<<<<<< HEAD
=======
    st->codec->extradata_size = atom.size;

    ret = ffio_read_size(pb, st->codec->extradata, atom.size);
    if (ret < 0)
        return ret;
>>>>>>> 5c720657

    return 0;
}

static int mov_read_dvc1(MOVContext *c, AVIOContext *pb, MOVAtom atom)
{
    AVStream *st;
    uint8_t profile_level;
    int ret;

    if (c->fc->nb_streams < 1)
        return 0;
    st = c->fc->streams[c->fc->nb_streams-1];

    if (atom.size >= (1<<28) || atom.size < 7)
        return AVERROR_INVALIDDATA;

    profile_level = avio_r8(pb);
    if ((profile_level & 0xf0) != 0xc0)
        return 0;

    avio_seek(pb, 6, SEEK_CUR);
<<<<<<< HEAD
    av_freep(&st->codec->extradata);
    if ((ret = ff_get_extradata(st->codec, pb, atom.size - 7)) < 0)
=======

    ret = ffio_read_size(pb, st->codec->extradata, st->codec->extradata_size);
    if (ret < 0)
>>>>>>> 5c720657
        return ret;

    return 0;
}

/**
 * An strf atom is a BITMAPINFOHEADER struct. This struct is 40 bytes itself,
 * but can have extradata appended at the end after the 40 bytes belonging
 * to the struct.
 */
static int mov_read_strf(MOVContext *c, AVIOContext *pb, MOVAtom atom)
{
    AVStream *st;
    int ret;

    if (c->fc->nb_streams < 1)
        return 0;
    if (atom.size <= 40)
        return 0;
    st = c->fc->streams[c->fc->nb_streams-1];

    if ((uint64_t)atom.size > (1<<30))
        return AVERROR_INVALIDDATA;

    avio_skip(pb, 40);
<<<<<<< HEAD
    av_freep(&st->codec->extradata);
    if (ff_get_extradata(st->codec, pb, atom.size - 40) < 0)
        return AVERROR(ENOMEM);
=======

    ret = ffio_read_size(pb, st->codec->extradata, atom.size - 40);
    if (ret < 0)
        return ret;

>>>>>>> 5c720657
    return 0;
}

static int mov_read_stco(MOVContext *c, AVIOContext *pb, MOVAtom atom)
{
    AVStream *st;
    MOVStreamContext *sc;
    unsigned int i, entries;

    if (c->fc->nb_streams < 1)
        return 0;
    st = c->fc->streams[c->fc->nb_streams-1];
    sc = st->priv_data;

    avio_r8(pb); /* version */
    avio_rb24(pb); /* flags */

    entries = avio_rb32(pb);

    if (!entries)
        return 0;

    if (sc->chunk_offsets)
        av_log(c->fc, AV_LOG_WARNING, "Duplicated STCO atom\n");
    av_free(sc->chunk_offsets);
    sc->chunk_count = 0;
    sc->chunk_offsets = av_malloc_array(entries, sizeof(*sc->chunk_offsets));
    if (!sc->chunk_offsets)
        return AVERROR(ENOMEM);
    sc->chunk_count = entries;

    if      (atom.type == MKTAG('s','t','c','o'))
        for (i = 0; i < entries && !pb->eof_reached; i++)
            sc->chunk_offsets[i] = avio_rb32(pb);
    else if (atom.type == MKTAG('c','o','6','4'))
        for (i = 0; i < entries && !pb->eof_reached; i++)
            sc->chunk_offsets[i] = avio_rb64(pb);
    else
        return AVERROR_INVALIDDATA;

    sc->chunk_count = i;

    if (pb->eof_reached)
        return AVERROR_EOF;

    return 0;
}

/**
 * Compute codec id for 'lpcm' tag.
 * See CoreAudioTypes and AudioStreamBasicDescription at Apple.
 */
enum AVCodecID ff_mov_get_lpcm_codec_id(int bps, int flags)
{
    /* lpcm flags:
     * 0x1 = float
     * 0x2 = big-endian
     * 0x4 = signed
     */
    return ff_get_pcm_codec_id(bps, flags & 1, flags & 2, flags & 4 ? -1 : 0);
}

static int mov_codec_id(AVStream *st, uint32_t format)
{
    int id = ff_codec_get_id(ff_codec_movaudio_tags, format);

    if (id <= 0 &&
        ((format & 0xFFFF) == 'm' + ('s' << 8) ||
         (format & 0xFFFF) == 'T' + ('S' << 8)))
        id = ff_codec_get_id(ff_codec_wav_tags, av_bswap32(format) & 0xFFFF);

    if (st->codec->codec_type != AVMEDIA_TYPE_VIDEO && id > 0) {
        st->codec->codec_type = AVMEDIA_TYPE_AUDIO;
    } else if (st->codec->codec_type != AVMEDIA_TYPE_AUDIO &&
               /* skip old asf mpeg4 tag */
               format && format != MKTAG('m','p','4','s')) {
        id = ff_codec_get_id(ff_codec_movvideo_tags, format);
        if (id <= 0)
            id = ff_codec_get_id(ff_codec_bmp_tags, format);
        if (id > 0)
            st->codec->codec_type = AVMEDIA_TYPE_VIDEO;
        else if (st->codec->codec_type == AVMEDIA_TYPE_DATA ||
                    (st->codec->codec_type == AVMEDIA_TYPE_SUBTITLE &&
                    st->codec->codec_id == AV_CODEC_ID_NONE)) {
            id = ff_codec_get_id(ff_codec_movsubtitle_tags, format);
            if (id > 0)
                st->codec->codec_type = AVMEDIA_TYPE_SUBTITLE;
        }
    }

    st->codec->codec_tag = format;

    return id;
}

static void mov_parse_stsd_video(MOVContext *c, AVIOContext *pb,
                                 AVStream *st, MOVStreamContext *sc)
{
    uint8_t codec_name[32];
    unsigned int color_depth, len, j;
    int color_greyscale;
    int color_table_id;

    avio_rb16(pb); /* version */
    avio_rb16(pb); /* revision level */
    avio_rb32(pb); /* vendor */
    avio_rb32(pb); /* temporal quality */
    avio_rb32(pb); /* spatial quality */

    st->codec->width  = avio_rb16(pb); /* width */
    st->codec->height = avio_rb16(pb); /* height */

    avio_rb32(pb); /* horiz resolution */
    avio_rb32(pb); /* vert resolution */
    avio_rb32(pb); /* data size, always 0 */
    avio_rb16(pb); /* frames per samples */

    len = avio_r8(pb); /* codec name, pascal string */
    if (len > 31)
        len = 31;
    mov_read_mac_string(c, pb, len, codec_name, sizeof(codec_name));
    if (len < 31)
        avio_skip(pb, 31 - len);

    if (codec_name[0])
        av_dict_set(&st->metadata, "encoder", codec_name, 0);

    /* codec_tag YV12 triggers an UV swap in rawdec.c */
    if (!memcmp(codec_name, "Planar Y'CbCr 8-bit 4:2:0", 25)) {
        st->codec->codec_tag = MKTAG('I', '4', '2', '0');
        st->codec->width &= ~1;
        st->codec->height &= ~1;
    }
    /* Flash Media Server uses tag H263 with Sorenson Spark */
    if (st->codec->codec_tag == MKTAG('H','2','6','3') &&
        !memcmp(codec_name, "Sorenson H263", 13))
        st->codec->codec_id = AV_CODEC_ID_FLV1;

    st->codec->bits_per_coded_sample = avio_rb16(pb); /* depth */
    color_table_id = avio_rb16(pb); /* colortable id */
    av_log(c->fc, AV_LOG_TRACE, "depth %d, ctab id %d\n",
            st->codec->bits_per_coded_sample, color_table_id);
    /* figure out the palette situation */
    color_depth     = st->codec->bits_per_coded_sample & 0x1F;
    color_greyscale = st->codec->bits_per_coded_sample & 0x20;
    /* Do not create a greyscale palette for cinepak */
    if (color_greyscale && st->codec->codec_id == AV_CODEC_ID_CINEPAK)
        return;

    /* if the depth is 2, 4, or 8 bpp, file is palettized */
    if ((color_depth == 2) || (color_depth == 4) || (color_depth == 8)) {
        /* for palette traversal */
        unsigned int color_start, color_count, color_end;
        unsigned char a, r, g, b;

        if (color_greyscale) {
            int color_index, color_dec;
            /* compute the greyscale palette */
            st->codec->bits_per_coded_sample = color_depth;
            color_count = 1 << color_depth;
            color_index = 255;
            color_dec   = 256 / (color_count - 1);
            for (j = 0; j < color_count; j++) {
                r = g = b = color_index;
                sc->palette[j] = (0xFFU << 24) | (r << 16) | (g << 8) | (b);
                color_index -= color_dec;
                if (color_index < 0)
                    color_index = 0;
            }
        } else if (color_table_id) {
            const uint8_t *color_table;
            /* if flag bit 3 is set, use the default palette */
            color_count = 1 << color_depth;
            if (color_depth == 2)
                color_table = ff_qt_default_palette_4;
            else if (color_depth == 4)
                color_table = ff_qt_default_palette_16;
            else
                color_table = ff_qt_default_palette_256;

            for (j = 0; j < color_count; j++) {
                r = color_table[j * 3 + 0];
                g = color_table[j * 3 + 1];
                b = color_table[j * 3 + 2];
                sc->palette[j] = (0xFFU << 24) | (r << 16) | (g << 8) | (b);
            }
        } else {
            /* load the palette from the file */
            color_start = avio_rb32(pb);
            color_count = avio_rb16(pb);
            color_end   = avio_rb16(pb);
            if ((color_start <= 255) && (color_end <= 255)) {
                for (j = color_start; j <= color_end; j++) {
                    /* each A, R, G, or B component is 16 bits;
                        * only use the top 8 bits */
                    a = avio_r8(pb);
                    avio_r8(pb);
                    r = avio_r8(pb);
                    avio_r8(pb);
                    g = avio_r8(pb);
                    avio_r8(pb);
                    b = avio_r8(pb);
                    avio_r8(pb);
                    sc->palette[j] = (a << 24 ) | (r << 16) | (g << 8) | (b);
                }
            }
        }
        sc->has_palette = 1;
    }
}

static void mov_parse_stsd_audio(MOVContext *c, AVIOContext *pb,
                                 AVStream *st, MOVStreamContext *sc)
{
    int bits_per_sample, flags;
    uint16_t version = avio_rb16(pb);
    AVDictionaryEntry *compatible_brands = av_dict_get(c->fc->metadata, "compatible_brands", NULL, AV_DICT_MATCH_CASE);

    avio_rb16(pb); /* revision level */
    avio_rb32(pb); /* vendor */

    st->codec->channels              = avio_rb16(pb); /* channel count */
    st->codec->bits_per_coded_sample = avio_rb16(pb); /* sample size */
    av_log(c->fc, AV_LOG_TRACE, "audio channels %d\n", st->codec->channels);

    sc->audio_cid = avio_rb16(pb);
    avio_rb16(pb); /* packet size = 0 */

    st->codec->sample_rate = ((avio_rb32(pb) >> 16));

    // Read QT version 1 fields. In version 0 these do not exist.
    av_log(c->fc, AV_LOG_TRACE, "version =%d, isom =%d\n", version, c->isom);
    if (!c->isom ||
        (compatible_brands && strstr(compatible_brands->value, "qt  "))) {

        if (version == 1) {
            sc->samples_per_frame = avio_rb32(pb);
            avio_rb32(pb); /* bytes per packet */
            sc->bytes_per_frame = avio_rb32(pb);
            avio_rb32(pb); /* bytes per sample */
        } else if (version == 2) {
            avio_rb32(pb); /* sizeof struct only */
            st->codec->sample_rate = av_int2double(avio_rb64(pb));
            st->codec->channels    = avio_rb32(pb);
            avio_rb32(pb); /* always 0x7F000000 */
            st->codec->bits_per_coded_sample = avio_rb32(pb);

            flags = avio_rb32(pb); /* lpcm format specific flag */
            sc->bytes_per_frame   = avio_rb32(pb);
            sc->samples_per_frame = avio_rb32(pb);
            if (st->codec->codec_tag == MKTAG('l','p','c','m'))
                st->codec->codec_id =
                    ff_mov_get_lpcm_codec_id(st->codec->bits_per_coded_sample,
                                             flags);
        }
    }

    switch (st->codec->codec_id) {
    case AV_CODEC_ID_PCM_S8:
    case AV_CODEC_ID_PCM_U8:
        if (st->codec->bits_per_coded_sample == 16)
            st->codec->codec_id = AV_CODEC_ID_PCM_S16BE;
        break;
    case AV_CODEC_ID_PCM_S16LE:
    case AV_CODEC_ID_PCM_S16BE:
        if (st->codec->bits_per_coded_sample == 8)
            st->codec->codec_id = AV_CODEC_ID_PCM_S8;
        else if (st->codec->bits_per_coded_sample == 24)
            st->codec->codec_id =
                st->codec->codec_id == AV_CODEC_ID_PCM_S16BE ?
                AV_CODEC_ID_PCM_S24BE : AV_CODEC_ID_PCM_S24LE;
        else if (st->codec->bits_per_coded_sample == 32)
             st->codec->codec_id =
                st->codec->codec_id == AV_CODEC_ID_PCM_S16BE ?
                AV_CODEC_ID_PCM_S32BE : AV_CODEC_ID_PCM_S32LE;
        break;
    /* set values for old format before stsd version 1 appeared */
    case AV_CODEC_ID_MACE3:
        sc->samples_per_frame = 6;
        sc->bytes_per_frame   = 2 * st->codec->channels;
        break;
    case AV_CODEC_ID_MACE6:
        sc->samples_per_frame = 6;
        sc->bytes_per_frame   = 1 * st->codec->channels;
        break;
    case AV_CODEC_ID_ADPCM_IMA_QT:
        sc->samples_per_frame = 64;
        sc->bytes_per_frame   = 34 * st->codec->channels;
        break;
    case AV_CODEC_ID_GSM:
        sc->samples_per_frame = 160;
        sc->bytes_per_frame   = 33;
        break;
    default:
        break;
    }

    bits_per_sample = av_get_bits_per_sample(st->codec->codec_id);
    if (bits_per_sample) {
        st->codec->bits_per_coded_sample = bits_per_sample;
        sc->sample_size = (bits_per_sample >> 3) * st->codec->channels;
    }
}

static void mov_parse_stsd_subtitle(MOVContext *c, AVIOContext *pb,
                                    AVStream *st, MOVStreamContext *sc,
                                    int64_t size)
{
    // ttxt stsd contains display flags, justification, background
    // color, fonts, and default styles, so fake an atom to read it
    MOVAtom fake_atom = { .size = size };
    // mp4s contains a regular esds atom
    if (st->codec->codec_tag != AV_RL32("mp4s"))
        mov_read_glbl(c, pb, fake_atom);
    st->codec->width  = sc->width;
    st->codec->height = sc->height;
}

static uint32_t yuv_to_rgba(uint32_t ycbcr)
{
    uint8_t r, g, b;
    int y, cb, cr;

    y  = (ycbcr >> 16) & 0xFF;
    cr = (ycbcr >> 8)  & 0xFF;
    cb =  ycbcr        & 0xFF;

    b = av_clip_uint8((1164 * (y - 16)                     + 2018 * (cb - 128)) / 1000);
    g = av_clip_uint8((1164 * (y - 16) -  813 * (cr - 128) -  391 * (cb - 128)) / 1000);
    r = av_clip_uint8((1164 * (y - 16) + 1596 * (cr - 128)                    ) / 1000);

    return (r << 16) | (g << 8) | b;
}

static int mov_rewrite_dvd_sub_extradata(AVStream *st)
{
    char buf[256] = {0};
    uint8_t *src = st->codec->extradata;
    int i;

    if (st->codec->extradata_size != 64)
        return 0;

    if (st->codec->width > 0 &&  st->codec->height > 0)
        snprintf(buf, sizeof(buf), "size: %dx%d\n",
                 st->codec->width, st->codec->height);
    av_strlcat(buf, "palette: ", sizeof(buf));

    for (i = 0; i < 16; i++) {
        uint32_t yuv = AV_RB32(src + i * 4);
        uint32_t rgba = yuv_to_rgba(yuv);

        av_strlcatf(buf, sizeof(buf), "%06"PRIx32"%s", rgba, i != 15 ? ", " : "");
    }

    if (av_strlcat(buf, "\n", sizeof(buf)) >= sizeof(buf))
        return 0;

    av_freep(&st->codec->extradata);
    st->codec->extradata_size = 0;
    st->codec->extradata = av_mallocz(strlen(buf) + FF_INPUT_BUFFER_PADDING_SIZE);
    if (!st->codec->extradata)
        return AVERROR(ENOMEM);
    st->codec->extradata_size = strlen(buf);
    memcpy(st->codec->extradata, buf, st->codec->extradata_size);

    return 0;
}

static int mov_parse_stsd_data(MOVContext *c, AVIOContext *pb,
                                AVStream *st, MOVStreamContext *sc,
                                int64_t size)
{
    int ret;

    if (st->codec->codec_tag == MKTAG('t','m','c','d')) {
        if ((int)size != size || ff_get_extradata(st->codec, pb, size) < 0)
            return AVERROR(ENOMEM);
<<<<<<< HEAD
        if (size > 16) {
            MOVStreamContext *tmcd_ctx = st->priv_data;
            int val;
            val = AV_RB32(st->codec->extradata + 4);
            tmcd_ctx->tmcd_flags = val;
            if (val & 1)
                st->codec->flags2 |= CODEC_FLAG2_DROP_FRAME_TIMECODE;
            st->codec->time_base.den = st->codec->extradata[16]; /* number of frame */
            st->codec->time_base.num = 1;
            /* adjust for per frame dur in counter mode */
            if (tmcd_ctx->tmcd_flags & 0x0008) {
                int timescale = AV_RB32(st->codec->extradata + 8);
                int framedur = AV_RB32(st->codec->extradata + 12);
                st->codec->time_base.den *= timescale;
                st->codec->time_base.num *= framedur;
            }
            if (size > 30) {
                uint32_t len = AV_RB32(st->codec->extradata + 18); /* name atom length */
                uint32_t format = AV_RB32(st->codec->extradata + 22);
                if (format == AV_RB32("name") && (int64_t)size >= (int64_t)len + 18) {
                    uint16_t str_size = AV_RB16(st->codec->extradata + 26); /* string length */
                    if (str_size > 0 && size >= (int)str_size + 26) {
                        char *reel_name = av_malloc(str_size + 1);
                        if (!reel_name)
                            return AVERROR(ENOMEM);
                        memcpy(reel_name, st->codec->extradata + 30, str_size);
                        reel_name[str_size] = 0; /* Add null terminator */
                        /* don't add reel_name if emtpy string */
                        if (*reel_name == 0) {
                            av_free(reel_name);
                        } else {
                            av_dict_set(&st->metadata, "reel_name", reel_name,  AV_DICT_DONT_STRDUP_VAL);
                        }
                    }
                }
            }
        }
=======
        ret = ffio_read_size(pb, st->codec->extradata, size);
        if (ret < 0)
            return ret;
>>>>>>> 5c720657
    } else {
        /* other codec type, just skip (rtp, mp4s ...) */
        avio_skip(pb, size);
    }
    return 0;
}

static int mov_finalize_stsd_codec(MOVContext *c, AVIOContext *pb,
                                   AVStream *st, MOVStreamContext *sc)
{
    if (st->codec->codec_type == AVMEDIA_TYPE_AUDIO &&
        !st->codec->sample_rate && sc->time_scale > 1)
        st->codec->sample_rate = sc->time_scale;

    /* special codec parameters handling */
    switch (st->codec->codec_id) {
#if CONFIG_DV_DEMUXER
    case AV_CODEC_ID_DVAUDIO:
        c->dv_fctx  = avformat_alloc_context();
        c->dv_demux = avpriv_dv_init_demux(c->dv_fctx);
        if (!c->dv_demux) {
            av_log(c->fc, AV_LOG_ERROR, "dv demux context init error\n");
            return AVERROR(ENOMEM);
        }
        sc->dv_audio_container = 1;
        st->codec->codec_id    = AV_CODEC_ID_PCM_S16LE;
        break;
#endif
    /* no ifdef since parameters are always those */
    case AV_CODEC_ID_QCELP:
        st->codec->channels = 1;
        // force sample rate for qcelp when not stored in mov
        if (st->codec->codec_tag != MKTAG('Q','c','l','p'))
            st->codec->sample_rate = 8000;
        // FIXME: Why is the following needed for some files?
        sc->samples_per_frame = 160;
        if (!sc->bytes_per_frame)
            sc->bytes_per_frame = 35;
        break;
    case AV_CODEC_ID_AMR_NB:
        st->codec->channels    = 1;
        /* force sample rate for amr, stsd in 3gp does not store sample rate */
        st->codec->sample_rate = 8000;
        break;
    case AV_CODEC_ID_AMR_WB:
        st->codec->channels    = 1;
        st->codec->sample_rate = 16000;
        break;
    case AV_CODEC_ID_MP2:
    case AV_CODEC_ID_MP3:
        /* force type after stsd for m1a hdlr */
        st->codec->codec_type = AVMEDIA_TYPE_AUDIO;
        st->need_parsing      = AVSTREAM_PARSE_FULL;
        break;
    case AV_CODEC_ID_GSM:
    case AV_CODEC_ID_ADPCM_MS:
    case AV_CODEC_ID_ADPCM_IMA_WAV:
    case AV_CODEC_ID_ILBC:
    case AV_CODEC_ID_MACE3:
    case AV_CODEC_ID_MACE6:
    case AV_CODEC_ID_QDM2:
        st->codec->block_align = sc->bytes_per_frame;
        break;
    case AV_CODEC_ID_ALAC:
        if (st->codec->extradata_size == 36) {
            st->codec->channels    = AV_RB8 (st->codec->extradata + 21);
            st->codec->sample_rate = AV_RB32(st->codec->extradata + 32);
        }
        break;
    case AV_CODEC_ID_AC3:
    case AV_CODEC_ID_EAC3:
    case AV_CODEC_ID_MPEG1VIDEO:
    case AV_CODEC_ID_VC1:
        st->need_parsing = AVSTREAM_PARSE_FULL;
        break;
    default:
        break;
    }
    return 0;
}

static int mov_skip_multiple_stsd(MOVContext *c, AVIOContext *pb,
                                  int codec_tag, int format,
                                  int64_t size)
{
    int video_codec_id = ff_codec_get_id(ff_codec_movvideo_tags, format);

    if (codec_tag &&
         (codec_tag != format &&
          (c->fc->video_codec_id ? video_codec_id != c->fc->video_codec_id
                                 : codec_tag != MKTAG('j','p','e','g')))) {
        /* Multiple fourcc, we skip JPEG. This is not correct, we should
         * export it as a separate AVStream but this needs a few changes
         * in the MOV demuxer, patch welcome. */

        av_log(c->fc, AV_LOG_WARNING, "multiple fourcc not supported\n");
        avio_skip(pb, size);
        return 1;
    }
    if ( codec_tag == AV_RL32("avc1") ||
         codec_tag == AV_RL32("hvc1") ||
         codec_tag == AV_RL32("hev1")
    )
        av_log(c->fc, AV_LOG_WARNING, "Concatenated H.264 or H.265 might not play correctly.\n");

    return 0;
}

int ff_mov_read_stsd_entries(MOVContext *c, AVIOContext *pb, int entries)
{
    AVStream *st;
    MOVStreamContext *sc;
    int pseudo_stream_id;

    if (c->fc->nb_streams < 1)
        return 0;
    st = c->fc->streams[c->fc->nb_streams-1];
    sc = st->priv_data;

    for (pseudo_stream_id = 0;
         pseudo_stream_id < entries && !pb->eof_reached;
         pseudo_stream_id++) {
        //Parsing Sample description table
        enum AVCodecID id;
        int ret, dref_id = 1;
        MOVAtom a = { AV_RL32("stsd") };
        int64_t start_pos = avio_tell(pb);
        int64_t size = avio_rb32(pb); /* size */
        uint32_t format = avio_rl32(pb); /* data format */

        if (size >= 16) {
            avio_rb32(pb); /* reserved */
            avio_rb16(pb); /* reserved */
            dref_id = avio_rb16(pb);
        }else if (size <= 7){
            av_log(c->fc, AV_LOG_ERROR, "invalid size %"PRId64" in stsd\n", size);
            return AVERROR_INVALIDDATA;
        }

        if (mov_skip_multiple_stsd(c, pb, st->codec->codec_tag, format,
                                   size - (avio_tell(pb) - start_pos)))
            continue;

        sc->pseudo_stream_id = st->codec->codec_tag ? -1 : pseudo_stream_id;
        sc->dref_id= dref_id;

        id = mov_codec_id(st, format);

        av_log(c->fc, AV_LOG_TRACE, "size=%"PRId64" 4CC= %c%c%c%c codec_type=%d\n", size,
                (format >> 0) & 0xff, (format >> 8) & 0xff, (format >> 16) & 0xff,
                (format >> 24) & 0xff, st->codec->codec_type);

        if (st->codec->codec_type==AVMEDIA_TYPE_VIDEO) {
            st->codec->codec_id = id;
            mov_parse_stsd_video(c, pb, st, sc);
        } else if (st->codec->codec_type==AVMEDIA_TYPE_AUDIO) {
            st->codec->codec_id = id;
            mov_parse_stsd_audio(c, pb, st, sc);
        } else if (st->codec->codec_type==AVMEDIA_TYPE_SUBTITLE){
            st->codec->codec_id = id;
            mov_parse_stsd_subtitle(c, pb, st, sc,
                                    size - (avio_tell(pb) - start_pos));
        } else {
            ret = mov_parse_stsd_data(c, pb, st, sc,
                                      size - (avio_tell(pb) - start_pos));
            if (ret < 0)
                return ret;
        }
        /* this will read extra atoms at the end (wave, alac, damr, avcC, hvcC, SMI ...) */
        a.size = size - (avio_tell(pb) - start_pos);
        if (a.size > 8) {
            if ((ret = mov_read_default(c, pb, a)) < 0)
                return ret;
        } else if (a.size > 0)
            avio_skip(pb, a.size);
    }

    if (pb->eof_reached)
        return AVERROR_EOF;

    return mov_finalize_stsd_codec(c, pb, st, sc);
}

static int mov_read_stsd(MOVContext *c, AVIOContext *pb, MOVAtom atom)
{
    int entries;

    avio_r8(pb); /* version */
    avio_rb24(pb); /* flags */
    entries = avio_rb32(pb);

    return ff_mov_read_stsd_entries(c, pb, entries);
}

static int mov_read_stsc(MOVContext *c, AVIOContext *pb, MOVAtom atom)
{
    AVStream *st;
    MOVStreamContext *sc;
    unsigned int i, entries;

    if (c->fc->nb_streams < 1)
        return 0;
    st = c->fc->streams[c->fc->nb_streams-1];
    sc = st->priv_data;

    avio_r8(pb); /* version */
    avio_rb24(pb); /* flags */

    entries = avio_rb32(pb);

    av_log(c->fc, AV_LOG_TRACE, "track[%i].stsc.entries = %i\n", c->fc->nb_streams-1, entries);

    if (!entries)
        return 0;
    if (sc->stsc_data)
        av_log(c->fc, AV_LOG_WARNING, "Duplicated STSC atom\n");
    av_free(sc->stsc_data);
    sc->stsc_count = 0;
    sc->stsc_data = av_malloc_array(entries, sizeof(*sc->stsc_data));
    if (!sc->stsc_data)
        return AVERROR(ENOMEM);

    for (i = 0; i < entries && !pb->eof_reached; i++) {
        sc->stsc_data[i].first = avio_rb32(pb);
        sc->stsc_data[i].count = avio_rb32(pb);
        sc->stsc_data[i].id = avio_rb32(pb);
    }

    sc->stsc_count = i;

    if (pb->eof_reached)
        return AVERROR_EOF;

    return 0;
}

static int mov_read_stps(MOVContext *c, AVIOContext *pb, MOVAtom atom)
{
    AVStream *st;
    MOVStreamContext *sc;
    unsigned i, entries;

    if (c->fc->nb_streams < 1)
        return 0;
    st = c->fc->streams[c->fc->nb_streams-1];
    sc = st->priv_data;

    avio_rb32(pb); // version + flags

    entries = avio_rb32(pb);
    if (sc->stps_data)
        av_log(c->fc, AV_LOG_WARNING, "Duplicated STPS atom\n");
    av_free(sc->stps_data);
    sc->stps_count = 0;
    sc->stps_data = av_malloc_array(entries, sizeof(*sc->stps_data));
    if (!sc->stps_data)
        return AVERROR(ENOMEM);

    for (i = 0; i < entries && !pb->eof_reached; i++) {
        sc->stps_data[i] = avio_rb32(pb);
        //av_log(c->fc, AV_LOG_TRACE, "stps %d\n", sc->stps_data[i]);
    }

    sc->stps_count = i;

    if (pb->eof_reached)
        return AVERROR_EOF;

    return 0;
}

static int mov_read_stss(MOVContext *c, AVIOContext *pb, MOVAtom atom)
{
    AVStream *st;
    MOVStreamContext *sc;
    unsigned int i, entries;

    if (c->fc->nb_streams < 1)
        return 0;
    st = c->fc->streams[c->fc->nb_streams-1];
    sc = st->priv_data;

    avio_r8(pb); /* version */
    avio_rb24(pb); /* flags */

    entries = avio_rb32(pb);

    av_log(c->fc, AV_LOG_TRACE, "keyframe_count = %d\n", entries);

    if (!entries)
    {
        sc->keyframe_absent = 1;
        if (!st->need_parsing && st->codec->codec_type == AVMEDIA_TYPE_VIDEO)
            st->need_parsing = AVSTREAM_PARSE_HEADERS;
        return 0;
    }
    if (sc->keyframes)
        av_log(c->fc, AV_LOG_WARNING, "Duplicated STSS atom\n");
    if (entries >= UINT_MAX / sizeof(int))
        return AVERROR_INVALIDDATA;
    av_freep(&sc->keyframes);
    sc->keyframe_count = 0;
    sc->keyframes = av_malloc_array(entries, sizeof(*sc->keyframes));
    if (!sc->keyframes)
        return AVERROR(ENOMEM);

    for (i = 0; i < entries && !pb->eof_reached; i++) {
        sc->keyframes[i] = avio_rb32(pb);
        //av_log(c->fc, AV_LOG_TRACE, "keyframes[]=%d\n", sc->keyframes[i]);
    }

    sc->keyframe_count = i;

    if (pb->eof_reached)
        return AVERROR_EOF;

    return 0;
}

static int mov_read_stsz(MOVContext *c, AVIOContext *pb, MOVAtom atom)
{
    AVStream *st;
    MOVStreamContext *sc;
    unsigned int i, entries, sample_size, field_size, num_bytes;
    GetBitContext gb;
    unsigned char* buf;
    int ret;

    if (c->fc->nb_streams < 1)
        return 0;
    st = c->fc->streams[c->fc->nb_streams-1];
    sc = st->priv_data;

    avio_r8(pb); /* version */
    avio_rb24(pb); /* flags */

    if (atom.type == MKTAG('s','t','s','z')) {
        sample_size = avio_rb32(pb);
        if (!sc->sample_size) /* do not overwrite value computed in stsd */
            sc->sample_size = sample_size;
        sc->stsz_sample_size = sample_size;
        field_size = 32;
    } else {
        sample_size = 0;
        avio_rb24(pb); /* reserved */
        field_size = avio_r8(pb);
    }
    entries = avio_rb32(pb);

    av_log(c->fc, AV_LOG_TRACE, "sample_size = %d sample_count = %d\n", sc->sample_size, entries);

    sc->sample_count = entries;
    if (sample_size)
        return 0;

    if (field_size != 4 && field_size != 8 && field_size != 16 && field_size != 32) {
        av_log(c->fc, AV_LOG_ERROR, "Invalid sample field size %d\n", field_size);
        return AVERROR_INVALIDDATA;
    }

    if (!entries)
        return 0;
    if (entries >= (UINT_MAX - 4) / field_size)
        return AVERROR_INVALIDDATA;
    if (sc->sample_sizes)
        av_log(c->fc, AV_LOG_WARNING, "Duplicated STSZ atom\n");
    av_free(sc->sample_sizes);
    sc->sample_count = 0;
    sc->sample_sizes = av_malloc_array(entries, sizeof(*sc->sample_sizes));
    if (!sc->sample_sizes)
        return AVERROR(ENOMEM);

    num_bytes = (entries*field_size+4)>>3;

    buf = av_malloc(num_bytes+FF_INPUT_BUFFER_PADDING_SIZE);
    if (!buf) {
        av_freep(&sc->sample_sizes);
        return AVERROR(ENOMEM);
    }

    ret = ffio_read_size(pb, buf, num_bytes);
    if (ret < 0) {
        av_freep(&sc->sample_sizes);
        av_free(buf);
        return ret;
    }

    init_get_bits(&gb, buf, 8*num_bytes);

    for (i = 0; i < entries && !pb->eof_reached; i++) {
        sc->sample_sizes[i] = get_bits_long(&gb, field_size);
        sc->data_size += sc->sample_sizes[i];
    }

    sc->sample_count = i;

    av_free(buf);

    if (pb->eof_reached)
        return AVERROR_EOF;

    return 0;
}

static int mov_read_stts(MOVContext *c, AVIOContext *pb, MOVAtom atom)
{
    AVStream *st;
    MOVStreamContext *sc;
    unsigned int i, entries;
    int64_t duration=0;
    int64_t total_sample_count=0;

    if (c->fc->nb_streams < 1)
        return 0;
    st = c->fc->streams[c->fc->nb_streams-1];
    sc = st->priv_data;

    avio_r8(pb); /* version */
    avio_rb24(pb); /* flags */
    entries = avio_rb32(pb);

    av_log(c->fc, AV_LOG_TRACE, "track[%i].stts.entries = %i\n",
            c->fc->nb_streams-1, entries);

    if (sc->stts_data)
        av_log(c->fc, AV_LOG_WARNING, "Duplicated STTS atom\n");
    av_free(sc->stts_data);
    sc->stts_count = 0;
    sc->stts_data = av_malloc_array(entries, sizeof(*sc->stts_data));
    if (!sc->stts_data)
        return AVERROR(ENOMEM);

    for (i = 0; i < entries && !pb->eof_reached; i++) {
        int sample_duration;
        int sample_count;

        sample_count=avio_rb32(pb);
        sample_duration = avio_rb32(pb);

        if (sample_count < 0) {
            av_log(c->fc, AV_LOG_ERROR, "Invalid sample_count=%d\n", sample_count);
            return AVERROR_INVALIDDATA;
        }
        sc->stts_data[i].count= sample_count;
        sc->stts_data[i].duration= sample_duration;

        av_log(c->fc, AV_LOG_TRACE, "sample_count=%d, sample_duration=%d\n",
                sample_count, sample_duration);

        if (   i+1 == entries
            && i
            && sample_count == 1
            && total_sample_count > 100
            && sample_duration/10 > duration / total_sample_count)
            sample_duration = duration / total_sample_count;
        duration+=(int64_t)sample_duration*sample_count;
        total_sample_count+=sample_count;
    }

    sc->stts_count = i;

    sc->duration_for_fps  += duration;
    sc->nb_frames_for_fps += total_sample_count;

    if (pb->eof_reached)
        return AVERROR_EOF;

    st->nb_frames= total_sample_count;
    if (duration)
        st->duration= duration;
    sc->track_end = duration;
    return 0;
}

static void mov_update_dts_shift(MOVStreamContext *sc, int duration)
{
    if (duration < 0) {
        sc->dts_shift = FFMAX(sc->dts_shift, -duration);
    }
}

static int mov_read_ctts(MOVContext *c, AVIOContext *pb, MOVAtom atom)
{
    AVStream *st;
    MOVStreamContext *sc;
    unsigned int i, entries;

    if (c->fc->nb_streams < 1)
        return 0;
    st = c->fc->streams[c->fc->nb_streams-1];
    sc = st->priv_data;

    avio_r8(pb); /* version */
    avio_rb24(pb); /* flags */
    entries = avio_rb32(pb);

    av_log(c->fc, AV_LOG_TRACE, "track[%i].ctts.entries = %i\n", c->fc->nb_streams-1, entries);

    if (!entries)
        return 0;
    if (entries >= UINT_MAX / sizeof(*sc->ctts_data))
        return AVERROR_INVALIDDATA;
    av_freep(&sc->ctts_data);
    sc->ctts_data = av_realloc(NULL, entries * sizeof(*sc->ctts_data));
    if (!sc->ctts_data)
        return AVERROR(ENOMEM);

    for (i = 0; i < entries && !pb->eof_reached; i++) {
        int count    =avio_rb32(pb);
        int duration =avio_rb32(pb);

        sc->ctts_data[i].count   = count;
        sc->ctts_data[i].duration= duration;

        av_log(c->fc, AV_LOG_TRACE, "count=%d, duration=%d\n",
                count, duration);

        if (FFABS(duration) > (1<<28) && i+2<entries) {
            av_log(c->fc, AV_LOG_WARNING, "CTTS invalid\n");
            av_freep(&sc->ctts_data);
            sc->ctts_count = 0;
            return 0;
        }

        if (i+2<entries)
            mov_update_dts_shift(sc, duration);
    }

    sc->ctts_count = i;

    if (pb->eof_reached)
        return AVERROR_EOF;

    av_log(c->fc, AV_LOG_TRACE, "dts shift %d\n", sc->dts_shift);

    return 0;
}

static int mov_read_sbgp(MOVContext *c, AVIOContext *pb, MOVAtom atom)
{
    AVStream *st;
    MOVStreamContext *sc;
    unsigned int i, entries;
    uint8_t version;
    uint32_t grouping_type;

    if (c->fc->nb_streams < 1)
        return 0;
    st = c->fc->streams[c->fc->nb_streams-1];
    sc = st->priv_data;

    version = avio_r8(pb); /* version */
    avio_rb24(pb); /* flags */
    grouping_type = avio_rl32(pb);
    if (grouping_type != MKTAG( 'r','a','p',' '))
        return 0; /* only support 'rap ' grouping */
    if (version == 1)
        avio_rb32(pb); /* grouping_type_parameter */

    entries = avio_rb32(pb);
    if (!entries)
        return 0;
    if (sc->rap_group)
        av_log(c->fc, AV_LOG_WARNING, "Duplicated SBGP atom\n");
    av_free(sc->rap_group);
    sc->rap_group_count = 0;
    sc->rap_group = av_malloc_array(entries, sizeof(*sc->rap_group));
    if (!sc->rap_group)
        return AVERROR(ENOMEM);

    for (i = 0; i < entries && !pb->eof_reached; i++) {
        sc->rap_group[i].count = avio_rb32(pb); /* sample_count */
        sc->rap_group[i].index = avio_rb32(pb); /* group_description_index */
    }

    sc->rap_group_count = i;

    return pb->eof_reached ? AVERROR_EOF : 0;
}

static void mov_build_index(MOVContext *mov, AVStream *st)
{
    MOVStreamContext *sc = st->priv_data;
    int64_t current_offset;
    int64_t current_dts = 0;
    unsigned int stts_index = 0;
    unsigned int stsc_index = 0;
    unsigned int stss_index = 0;
    unsigned int stps_index = 0;
    unsigned int i, j;
    uint64_t stream_size = 0;

    if (sc->elst_count) {
        int i, edit_start_index = 0, unsupported = 0;
        int64_t empty_duration = 0; // empty duration of the first edit list entry
        int64_t start_time = 0; // start time of the media

        for (i = 0; i < sc->elst_count; i++) {
            const MOVElst *e = &sc->elst_data[i];
            if (i == 0 && e->time == -1) {
                /* if empty, the first entry is the start time of the stream
                 * relative to the presentation itself */
                empty_duration = e->duration;
                edit_start_index = 1;
            } else if (i == edit_start_index && e->time >= 0) {
                start_time = e->time;
            } else
                unsupported = 1;
        }
        if (unsupported)
            av_log(mov->fc, AV_LOG_WARNING, "multiple edit list entries, "
                   "a/v desync might occur, patch welcome\n");

        /* adjust first dts according to edit list */
        if ((empty_duration || start_time) && mov->time_scale > 0) {
            if (empty_duration)
                empty_duration = av_rescale(empty_duration, sc->time_scale, mov->time_scale);
            sc->time_offset = start_time - empty_duration;
            current_dts = -sc->time_offset;
            if (sc->ctts_count>0 && sc->stts_count>0 &&
                sc->ctts_data[0].duration / FFMAX(sc->stts_data[0].duration, 1) > 16) {
                /* more than 16 frames delay, dts are likely wrong
                   this happens with files created by iMovie */
                sc->wrong_dts = 1;
                st->codec->has_b_frames = 1;
            }
        }
    }

    /* only use old uncompressed audio chunk demuxing when stts specifies it */
    if (!(st->codec->codec_type == AVMEDIA_TYPE_AUDIO &&
          sc->stts_count == 1 && sc->stts_data[0].duration == 1)) {
        unsigned int current_sample = 0;
        unsigned int stts_sample = 0;
        unsigned int sample_size;
        unsigned int distance = 0;
        unsigned int rap_group_index = 0;
        unsigned int rap_group_sample = 0;
        int64_t last_dts = 0;
        int64_t dts_correction = 0;
        int rap_group_present = sc->rap_group_count && sc->rap_group;
        int key_off = (sc->keyframe_count && sc->keyframes[0] > 0) || (sc->stps_count && sc->stps_data[0] > 0);

        current_dts -= sc->dts_shift;
        last_dts     = current_dts;

        if (!sc->sample_count || st->nb_index_entries)
            return;
        if (sc->sample_count >= UINT_MAX / sizeof(*st->index_entries) - st->nb_index_entries)
            return;
        if (av_reallocp_array(&st->index_entries,
                              st->nb_index_entries + sc->sample_count,
                              sizeof(*st->index_entries)) < 0) {
            st->nb_index_entries = 0;
            return;
        }
        st->index_entries_allocated_size = (st->nb_index_entries + sc->sample_count) * sizeof(*st->index_entries);

        for (i = 0; i < sc->chunk_count; i++) {
            int64_t next_offset = i+1 < sc->chunk_count ? sc->chunk_offsets[i+1] : INT64_MAX;
            current_offset = sc->chunk_offsets[i];
            while (stsc_index + 1 < sc->stsc_count &&
                i + 1 == sc->stsc_data[stsc_index + 1].first)
                stsc_index++;

            if (next_offset > current_offset && sc->sample_size>0 && sc->sample_size < sc->stsz_sample_size &&
                sc->stsc_data[stsc_index].count * (int64_t)sc->stsz_sample_size > next_offset - current_offset) {
                av_log(mov->fc, AV_LOG_WARNING, "STSZ sample size %d invalid (too large), ignoring\n", sc->stsz_sample_size);
                sc->stsz_sample_size = sc->sample_size;
            }
            if (sc->stsz_sample_size>0 && sc->stsz_sample_size < sc->sample_size) {
                av_log(mov->fc, AV_LOG_WARNING, "STSZ sample size %d invalid (too small), ignoring\n", sc->stsz_sample_size);
                sc->stsz_sample_size = sc->sample_size;
            }

            for (j = 0; j < sc->stsc_data[stsc_index].count; j++) {
                int keyframe = 0;
                if (current_sample >= sc->sample_count) {
                    av_log(mov->fc, AV_LOG_ERROR, "wrong sample count\n");
                    return;
                }

                if (!sc->keyframe_absent && (!sc->keyframe_count || current_sample+key_off == sc->keyframes[stss_index])) {
                    keyframe = 1;
                    if (stss_index + 1 < sc->keyframe_count)
                        stss_index++;
                } else if (sc->stps_count && current_sample+key_off == sc->stps_data[stps_index]) {
                    keyframe = 1;
                    if (stps_index + 1 < sc->stps_count)
                        stps_index++;
                }
                if (rap_group_present && rap_group_index < sc->rap_group_count) {
                    if (sc->rap_group[rap_group_index].index > 0)
                        keyframe = 1;
                    if (++rap_group_sample == sc->rap_group[rap_group_index].count) {
                        rap_group_sample = 0;
                        rap_group_index++;
                    }
                }
                if (sc->keyframe_absent
                    && !sc->stps_count
                    && !rap_group_present
                    && (st->codec->codec_type == AVMEDIA_TYPE_AUDIO || (i==0 && j==0)))
                     keyframe = 1;
                if (keyframe)
                    distance = 0;
                sample_size = sc->stsz_sample_size > 0 ? sc->stsz_sample_size : sc->sample_sizes[current_sample];
                if (sc->pseudo_stream_id == -1 ||
                   sc->stsc_data[stsc_index].id - 1 == sc->pseudo_stream_id) {
                    AVIndexEntry *e = &st->index_entries[st->nb_index_entries++];
                    e->pos = current_offset;
                    e->timestamp = current_dts;
                    e->size = sample_size;
                    e->min_distance = distance;
                    e->flags = keyframe ? AVINDEX_KEYFRAME : 0;
                    av_log(mov->fc, AV_LOG_TRACE, "AVIndex stream %d, sample %d, offset %"PRIx64", dts %"PRId64", "
                            "size %d, distance %d, keyframe %d\n", st->index, current_sample,
                            current_offset, current_dts, sample_size, distance, keyframe);
                    if (st->codec->codec_type == AVMEDIA_TYPE_VIDEO && st->nb_index_entries < 100)
                        ff_rfps_add_frame(mov->fc, st, current_dts);
                }

                current_offset += sample_size;
                stream_size += sample_size;

                /* A negative sample duration is invalid based on the spec,
                 * but some samples need it to correct the DTS. */
                if (sc->stts_data[stts_index].duration < 0) {
                    av_log(mov->fc, AV_LOG_WARNING,
                           "Invalid SampleDelta %d in STTS, at %d st:%d\n",
                           sc->stts_data[stts_index].duration, stts_index,
                           st->index);
                    dts_correction += sc->stts_data[stts_index].duration - 1;
                    sc->stts_data[stts_index].duration = 1;
                }
                current_dts += sc->stts_data[stts_index].duration;
                if (!dts_correction || current_dts + dts_correction > last_dts) {
                    current_dts += dts_correction;
                    dts_correction = 0;
                } else {
                    /* Avoid creating non-monotonous DTS */
                    dts_correction += current_dts - last_dts - 1;
                    current_dts = last_dts + 1;
                }
                last_dts = current_dts;
                distance++;
                stts_sample++;
                current_sample++;
                if (stts_index + 1 < sc->stts_count && stts_sample == sc->stts_data[stts_index].count) {
                    stts_sample = 0;
                    stts_index++;
                }
            }
        }
        if (st->duration > 0)
            st->codec->bit_rate = stream_size*8*sc->time_scale/st->duration;
    } else {
        unsigned chunk_samples, total = 0;

        // compute total chunk count
        for (i = 0; i < sc->stsc_count; i++) {
            unsigned count, chunk_count;

            chunk_samples = sc->stsc_data[i].count;
            if (i != sc->stsc_count - 1 &&
                sc->samples_per_frame && chunk_samples % sc->samples_per_frame) {
                av_log(mov->fc, AV_LOG_ERROR, "error unaligned chunk\n");
                return;
            }

            if (sc->samples_per_frame >= 160) { // gsm
                count = chunk_samples / sc->samples_per_frame;
            } else if (sc->samples_per_frame > 1) {
                unsigned samples = (1024/sc->samples_per_frame)*sc->samples_per_frame;
                count = (chunk_samples+samples-1) / samples;
            } else {
                count = (chunk_samples+1023) / 1024;
            }

            if (i < sc->stsc_count - 1)
                chunk_count = sc->stsc_data[i+1].first - sc->stsc_data[i].first;
            else
                chunk_count = sc->chunk_count - (sc->stsc_data[i].first - 1);
            total += chunk_count * count;
        }

        av_log(mov->fc, AV_LOG_TRACE, "chunk count %d\n", total);
        if (total >= UINT_MAX / sizeof(*st->index_entries) - st->nb_index_entries)
            return;
        if (av_reallocp_array(&st->index_entries,
                              st->nb_index_entries + total,
                              sizeof(*st->index_entries)) < 0) {
            st->nb_index_entries = 0;
            return;
        }
        st->index_entries_allocated_size = (st->nb_index_entries + total) * sizeof(*st->index_entries);

        // populate index
        for (i = 0; i < sc->chunk_count; i++) {
            current_offset = sc->chunk_offsets[i];
            if (stsc_index + 1 < sc->stsc_count &&
                i + 1 == sc->stsc_data[stsc_index + 1].first)
                stsc_index++;
            chunk_samples = sc->stsc_data[stsc_index].count;

            while (chunk_samples > 0) {
                AVIndexEntry *e;
                unsigned size, samples;

                if (sc->samples_per_frame > 1 && !sc->bytes_per_frame) {
                    avpriv_request_sample(mov->fc,
                           "Zero bytes per frame, but %d samples per frame",
                           sc->samples_per_frame);
                    return;
                }

                if (sc->samples_per_frame >= 160) { // gsm
                    samples = sc->samples_per_frame;
                    size = sc->bytes_per_frame;
                } else {
                    if (sc->samples_per_frame > 1) {
                        samples = FFMIN((1024 / sc->samples_per_frame)*
                                        sc->samples_per_frame, chunk_samples);
                        size = (samples / sc->samples_per_frame) * sc->bytes_per_frame;
                    } else {
                        samples = FFMIN(1024, chunk_samples);
                        size = samples * sc->sample_size;
                    }
                }

                if (st->nb_index_entries >= total) {
                    av_log(mov->fc, AV_LOG_ERROR, "wrong chunk count %d\n", total);
                    return;
                }
                e = &st->index_entries[st->nb_index_entries++];
                e->pos = current_offset;
                e->timestamp = current_dts;
                e->size = size;
                e->min_distance = 0;
                e->flags = AVINDEX_KEYFRAME;
                av_log(mov->fc, AV_LOG_TRACE, "AVIndex stream %d, chunk %d, offset %"PRIx64", dts %"PRId64", "
                        "size %d, duration %d\n", st->index, i, current_offset, current_dts,
                        size, samples);

                current_offset += size;
                current_dts += samples;
                chunk_samples -= samples;
            }
        }
    }
}

static int mov_open_dref(MOVContext *c, AVIOContext **pb, const char *src, MOVDref *ref,
                         AVIOInterruptCB *int_cb)
{
    AVOpenCallback open_func = c->fc->open_cb;

    if (!open_func)
        open_func = ffio_open2_wrapper;

    /* try relative path, we do not try the absolute because it can leak information about our
       system to an attacker */
    if (ref->nlvl_to > 0 && ref->nlvl_from > 0 && ref->path[0] != '/') {
        char filename[1025];
        const char *src_path;
        int i, l;

        /* find a source dir */
        src_path = strrchr(src, '/');
        if (src_path)
            src_path++;
        else
            src_path = src;

        /* find a next level down to target */
        for (i = 0, l = strlen(ref->path) - 1; l >= 0; l--)
            if (ref->path[l] == '/') {
                if (i == ref->nlvl_to - 1)
                    break;
                else
                    i++;
            }

        /* compose filename if next level down to target was found */
        if (i == ref->nlvl_to - 1 && src_path - src  < sizeof(filename)) {
            memcpy(filename, src, src_path - src);
            filename[src_path - src] = 0;

            for (i = 1; i < ref->nlvl_from; i++)
                av_strlcat(filename, "../", sizeof(filename));

            av_strlcat(filename, ref->path + l + 1, sizeof(filename));
            if (!c->use_absolute_path && !c->fc->open_cb)
                if(strstr(ref->path + l + 1, "..") || ref->nlvl_from > 1)
                    return AVERROR(ENOENT);

            if (strlen(filename) + 1 == sizeof(filename))
                return AVERROR(ENOENT);
            if (!open_func(c->fc, pb, filename, AVIO_FLAG_READ, int_cb, NULL))
                return 0;
        }
    } else if (c->use_absolute_path) {
        av_log(c->fc, AV_LOG_WARNING, "Using absolute path on user request, "
               "this is a possible security issue\n");
        if (!open_func(c->fc, pb, ref->path, AVIO_FLAG_READ, int_cb, NULL))
            return 0;
    } else if (c->fc->open_cb) {
        if (!open_func(c->fc, pb, ref->path, AVIO_FLAG_READ, int_cb, NULL))
            return 0;
    } else {
        av_log(c->fc, AV_LOG_ERROR,
               "Absolute path %s not tried for security reasons, "
               "set demuxer option use_absolute_path to allow absolute paths\n",
               ref->path);
    }

    return AVERROR(ENOENT);
}

static void fix_timescale(MOVContext *c, MOVStreamContext *sc)
{
    if (sc->time_scale <= 0) {
        av_log(c->fc, AV_LOG_WARNING, "stream %d, timescale not set\n", sc->ffindex);
        sc->time_scale = c->time_scale;
        if (sc->time_scale <= 0)
            sc->time_scale = 1;
    }
}

static int mov_read_trak(MOVContext *c, AVIOContext *pb, MOVAtom atom)
{
    AVStream *st;
    MOVStreamContext *sc;
    int ret;

    st = avformat_new_stream(c->fc, NULL);
    if (!st) return AVERROR(ENOMEM);
    st->id = c->fc->nb_streams;
    sc = av_mallocz(sizeof(MOVStreamContext));
    if (!sc) return AVERROR(ENOMEM);

    st->priv_data = sc;
    st->codec->codec_type = AVMEDIA_TYPE_DATA;
    sc->ffindex = st->index;

    if ((ret = mov_read_default(c, pb, atom)) < 0)
        return ret;

    /* sanity checks */
    if (sc->chunk_count && (!sc->stts_count || !sc->stsc_count ||
                            (!sc->sample_size && !sc->sample_count))) {
        av_log(c->fc, AV_LOG_ERROR, "stream %d, missing mandatory atoms, broken header\n",
               st->index);
        return 0;
    }

    fix_timescale(c, sc);

    avpriv_set_pts_info(st, 64, 1, sc->time_scale);

    mov_build_index(c, st);

    if (sc->dref_id-1 < sc->drefs_count && sc->drefs[sc->dref_id-1].path) {
        MOVDref *dref = &sc->drefs[sc->dref_id - 1];
        if (mov_open_dref(c, &sc->pb, c->fc->filename, dref,
                          &c->fc->interrupt_callback) < 0)
            av_log(c->fc, AV_LOG_ERROR,
                   "stream %d, error opening alias: path='%s', dir='%s', "
                   "filename='%s', volume='%s', nlvl_from=%d, nlvl_to=%d\n",
                   st->index, dref->path, dref->dir, dref->filename,
                   dref->volume, dref->nlvl_from, dref->nlvl_to);
    } else {
        sc->pb = c->fc->pb;
        sc->pb_is_copied = 1;
    }

    if (st->codec->codec_type == AVMEDIA_TYPE_VIDEO) {
        if (!st->sample_aspect_ratio.num && st->codec->width && st->codec->height &&
            sc->height && sc->width &&
            (st->codec->width != sc->width || st->codec->height != sc->height)) {
            st->sample_aspect_ratio = av_d2q(((double)st->codec->height * sc->width) /
                                             ((double)st->codec->width * sc->height), INT_MAX);
        }

#if FF_API_R_FRAME_RATE
        if (sc->stts_count == 1 || (sc->stts_count == 2 && sc->stts_data[1].count == 1))
            av_reduce(&st->r_frame_rate.num, &st->r_frame_rate.den,
                      sc->time_scale, sc->stts_data[0].duration, INT_MAX);
#endif
    }

    // done for ai5q, ai52, ai55, ai1q, ai12 and ai15.
    if (!st->codec->extradata_size && st->codec->codec_id == AV_CODEC_ID_H264 &&
        TAG_IS_AVCI(st->codec->codec_tag)) {
        ret = ff_generate_avci_extradata(st);
        if (ret < 0)
            return ret;
    }

    switch (st->codec->codec_id) {
#if CONFIG_H261_DECODER
    case AV_CODEC_ID_H261:
#endif
#if CONFIG_H263_DECODER
    case AV_CODEC_ID_H263:
#endif
#if CONFIG_MPEG4_DECODER
    case AV_CODEC_ID_MPEG4:
#endif
        st->codec->width = 0; /* let decoder init width/height */
        st->codec->height= 0;
        break;
    }

    /* Do not need those anymore. */
    av_freep(&sc->chunk_offsets);
    av_freep(&sc->stsc_data);
    av_freep(&sc->sample_sizes);
    av_freep(&sc->keyframes);
    av_freep(&sc->stts_data);
    av_freep(&sc->stps_data);
    av_freep(&sc->elst_data);
    av_freep(&sc->rap_group);

    return 0;
}

static int mov_read_ilst(MOVContext *c, AVIOContext *pb, MOVAtom atom)
{
    int ret;
    c->itunes_metadata = 1;
    ret = mov_read_default(c, pb, atom);
    c->itunes_metadata = 0;
    return ret;
}

static int mov_read_custom_2plus(MOVContext *c, AVIOContext *pb, int size)
{
    int64_t end = avio_tell(pb) + size;
    uint8_t *key = NULL, *val = NULL;
    int i;
    AVStream *st;
    MOVStreamContext *sc;

    if (c->fc->nb_streams < 1)
        return 0;
    st = c->fc->streams[c->fc->nb_streams-1];
    sc = st->priv_data;

    for (i = 0; i < 2; i++) {
        uint8_t **p;
        uint32_t len, tag;
        int ret;

        if (end - avio_tell(pb) <= 12)
            break;

        len = avio_rb32(pb);
        tag = avio_rl32(pb);
        avio_skip(pb, 4); // flags

        if (len < 12 || len - 12 > end - avio_tell(pb))
            break;
        len -= 12;

        if (tag == MKTAG('n', 'a', 'm', 'e'))
            p = &key;
        else if (tag == MKTAG('d', 'a', 't', 'a') && len > 4) {
            avio_skip(pb, 4);
            len -= 4;
            p = &val;
        } else
            break;

        *p = av_malloc(len + 1);
        if (!*p)
            break;
<<<<<<< HEAD
        if (avio_read(pb, *p, len) != len) {
            av_freep(p);
            return AVERROR_INVALIDDATA;
=======
        ret = ffio_read_size(pb, *p, len);
        if (ret < 0) {
            av_freep(p);
            return ret;
>>>>>>> 5c720657
        }
        (*p)[len] = 0;
    }

    if (key && val) {
        if (strcmp(key, "iTunSMPB") == 0) {
            int priming, remainder, samples;
            if(sscanf(val, "%*X %X %X %X", &priming, &remainder, &samples) == 3){
                if(priming>0 && priming<16384)
                    sc->start_pad = priming;
            }
        }
        if (strcmp(key, "cdec") != 0) {
            av_dict_set(&c->fc->metadata, key, val,
                        AV_DICT_DONT_STRDUP_KEY | AV_DICT_DONT_STRDUP_VAL);
            key = val = NULL;
        }
    }

    avio_seek(pb, end, SEEK_SET);
    av_freep(&key);
    av_freep(&val);
    return 0;
}

static int mov_read_custom(MOVContext *c, AVIOContext *pb, MOVAtom atom)
{
    int64_t end = avio_tell(pb) + atom.size;
    uint32_t tag, len;

    if (atom.size < 8)
        goto fail;

    len = avio_rb32(pb);
    tag = avio_rl32(pb);

    if (len > atom.size)
        goto fail;

    if (tag == MKTAG('m', 'e', 'a', 'n') && len > 12) {
        uint8_t domain[128];
        int domain_len;

        avio_skip(pb, 4); // flags
        len -= 12;

        domain_len = avio_get_str(pb, len, domain, sizeof(domain));
        avio_skip(pb, len - domain_len);
        return mov_read_custom_2plus(c, pb, end - avio_tell(pb));
    }

fail:
    av_log(c->fc, AV_LOG_VERBOSE,
           "Unhandled or malformed custom metadata of size %"PRId64"\n", atom.size);
    return 0;
}

static int mov_read_meta(MOVContext *c, AVIOContext *pb, MOVAtom atom)
{
    while (atom.size > 8) {
        uint32_t tag = avio_rl32(pb);
        atom.size -= 4;
        if (tag == MKTAG('h','d','l','r')) {
            avio_seek(pb, -8, SEEK_CUR);
            atom.size += 8;
            return mov_read_default(c, pb, atom);
        }
    }
    return 0;
}

static int mov_read_tkhd(MOVContext *c, AVIOContext *pb, MOVAtom atom)
{
    int i;
    int width;
    int height;
    int display_matrix[3][3];
    AVStream *st;
    MOVStreamContext *sc;
    int version;
    int flags;

    if (c->fc->nb_streams < 1)
        return 0;
    st = c->fc->streams[c->fc->nb_streams-1];
    sc = st->priv_data;

    version = avio_r8(pb);
    flags = avio_rb24(pb);
    st->disposition |= (flags & MOV_TKHD_FLAG_ENABLED) ? AV_DISPOSITION_DEFAULT : 0;

    if (version == 1) {
        avio_rb64(pb);
        avio_rb64(pb);
    } else {
        avio_rb32(pb); /* creation time */
        avio_rb32(pb); /* modification time */
    }
    st->id = (int)avio_rb32(pb); /* track id (NOT 0 !)*/
    avio_rb32(pb); /* reserved */

    /* highlevel (considering edits) duration in movie timebase */
    (version == 1) ? avio_rb64(pb) : avio_rb32(pb);
    avio_rb32(pb); /* reserved */
    avio_rb32(pb); /* reserved */

    avio_rb16(pb); /* layer */
    avio_rb16(pb); /* alternate group */
    avio_rb16(pb); /* volume */
    avio_rb16(pb); /* reserved */

    //read in the display matrix (outlined in ISO 14496-12, Section 6.2.2)
    // they're kept in fixed point format through all calculations
    // save u,v,z to store the whole matrix in the AV_PKT_DATA_DISPLAYMATRIX
    // side data, but the scale factor is not needed to calculate aspect ratio
    for (i = 0; i < 3; i++) {
        display_matrix[i][0] = avio_rb32(pb);   // 16.16 fixed point
        display_matrix[i][1] = avio_rb32(pb);   // 16.16 fixed point
        display_matrix[i][2] = avio_rb32(pb);   //  2.30 fixed point
    }

    width = avio_rb32(pb);       // 16.16 fixed point track width
    height = avio_rb32(pb);      // 16.16 fixed point track height
    sc->width = width >> 16;
    sc->height = height >> 16;

    // save the matrix and add rotate metadata when it is not the default
    // identity
    if (display_matrix[0][0] != (1 << 16) ||
        display_matrix[1][1] != (1 << 16) ||
        display_matrix[2][2] != (1 << 30) ||
        display_matrix[0][1] || display_matrix[0][2] ||
        display_matrix[1][0] || display_matrix[1][2] ||
        display_matrix[2][0] || display_matrix[2][1]) {
        int i, j;
        double rotate;

        av_freep(&sc->display_matrix);
        sc->display_matrix = av_malloc(sizeof(int32_t) * 9);
        if (!sc->display_matrix)
            return AVERROR(ENOMEM);

        for (i = 0; i < 3; i++)
            for (j = 0; j < 3; j++)
                sc->display_matrix[i * 3 + j] = display_matrix[i][j];

        rotate = av_display_rotation_get(sc->display_matrix);
        if (!isnan(rotate)) {
            char rotate_buf[64];
            rotate = -rotate;
            if (rotate < 0) // for backward compatibility
                rotate += 360;
            snprintf(rotate_buf, sizeof(rotate_buf), "%g", rotate);
            av_dict_set(&st->metadata, "rotate", rotate_buf, 0);
        }
    }

    // transform the display width/height according to the matrix
    // to keep the same scale, use [width height 1<<16]
    if (width && height && sc->display_matrix) {
        double disp_transform[2];

#define SQR(a) ((a)*(double)(a))
        for (i = 0; i < 2; i++)
            disp_transform[i] = sqrt(SQR(display_matrix[i][0]) + SQR(display_matrix[i][1]));

        if (disp_transform[0] > 0       && disp_transform[1] > 0 &&
            disp_transform[0] < (1<<24) && disp_transform[1] < (1<<24) &&
            fabs((disp_transform[0] / disp_transform[1]) - 1.0) > 0.01)
            st->sample_aspect_ratio = av_d2q(
                disp_transform[0] / disp_transform[1],
                INT_MAX);
    }
    return 0;
}

static int mov_read_tfhd(MOVContext *c, AVIOContext *pb, MOVAtom atom)
{
    MOVFragment *frag = &c->fragment;
    MOVTrackExt *trex = NULL;
    MOVFragmentIndex* index = NULL;
    int flags, track_id, i;

    avio_r8(pb); /* version */
    flags = avio_rb24(pb);

    track_id = avio_rb32(pb);
    if (!track_id)
        return AVERROR_INVALIDDATA;
    frag->track_id = track_id;
    for (i = 0; i < c->trex_count; i++)
        if (c->trex_data[i].track_id == frag->track_id) {
            trex = &c->trex_data[i];
            break;
        }
    if (!trex) {
        av_log(c->fc, AV_LOG_ERROR, "could not find corresponding trex\n");
        return AVERROR_INVALIDDATA;
    }
    for (i = 0; i < c->fragment_index_count; i++) {
        MOVFragmentIndex* candidate = c->fragment_index_data[i];
        if (candidate->track_id == frag->track_id) {
            av_log(c->fc, AV_LOG_DEBUG,
                   "found fragment index for track %u\n", frag->track_id);
            index = candidate;
            break;
        }
    }

    frag->base_data_offset = flags & MOV_TFHD_BASE_DATA_OFFSET ?
                             avio_rb64(pb) : flags & MOV_TFHD_DEFAULT_BASE_IS_MOOF ?
                             frag->moof_offset : frag->implicit_offset;
    frag->stsd_id  = flags & MOV_TFHD_STSD_ID ? avio_rb32(pb) : trex->stsd_id;

    frag->duration = flags & MOV_TFHD_DEFAULT_DURATION ?
                     avio_rb32(pb) : trex->duration;
    frag->size     = flags & MOV_TFHD_DEFAULT_SIZE ?
                     avio_rb32(pb) : trex->size;
    frag->flags    = flags & MOV_TFHD_DEFAULT_FLAGS ?
                     avio_rb32(pb) : trex->flags;
    frag->time     = AV_NOPTS_VALUE;
    if (index) {
        int i, found = 0;
        for (i = index->current_item; i < index->item_count; i++) {
            if (frag->implicit_offset == index->items[i].moof_offset) {
                av_log(c->fc, AV_LOG_DEBUG, "found fragment index entry "
                        "for track %u and moof_offset %"PRId64"\n",
                        frag->track_id, index->items[i].moof_offset);
                frag->time = index->items[i].time;
                index->current_item = i + 1;
                found = 1;
            }
        }
        if (!found) {
            av_log(c->fc, AV_LOG_WARNING, "track %u has a fragment index "
                   "but it doesn't have an (in-order) entry for moof_offset "
                   "%"PRId64"\n", frag->track_id, frag->implicit_offset);
        }
    }
    av_log(c->fc, AV_LOG_TRACE, "frag flags 0x%x\n", frag->flags);
    return 0;
}

static int mov_read_chap(MOVContext *c, AVIOContext *pb, MOVAtom atom)
{
    c->chapter_track = avio_rb32(pb);
    return 0;
}

static int mov_read_trex(MOVContext *c, AVIOContext *pb, MOVAtom atom)
{
    MOVTrackExt *trex;
    int err;

    if ((uint64_t)c->trex_count+1 >= UINT_MAX / sizeof(*c->trex_data))
        return AVERROR_INVALIDDATA;
    if ((err = av_reallocp_array(&c->trex_data, c->trex_count + 1,
                                 sizeof(*c->trex_data))) < 0) {
        c->trex_count = 0;
        return err;
    }

    c->fc->duration = AV_NOPTS_VALUE; // the duration from mvhd is not representing the whole file when fragments are used.

    trex = &c->trex_data[c->trex_count++];
    avio_r8(pb); /* version */
    avio_rb24(pb); /* flags */
    trex->track_id = avio_rb32(pb);
    trex->stsd_id  = avio_rb32(pb);
    trex->duration = avio_rb32(pb);
    trex->size     = avio_rb32(pb);
    trex->flags    = avio_rb32(pb);
    return 0;
}

static int mov_read_tfdt(MOVContext *c, AVIOContext *pb, MOVAtom atom)
{
    MOVFragment *frag = &c->fragment;
    AVStream *st = NULL;
    MOVStreamContext *sc;
    int version, i;

    for (i = 0; i < c->fc->nb_streams; i++) {
        if (c->fc->streams[i]->id == frag->track_id) {
            st = c->fc->streams[i];
            break;
        }
    }
    if (!st) {
        av_log(c->fc, AV_LOG_ERROR, "could not find corresponding track id %d\n", frag->track_id);
        return AVERROR_INVALIDDATA;
    }
    sc = st->priv_data;
    if (sc->pseudo_stream_id + 1 != frag->stsd_id)
        return 0;
    version = avio_r8(pb);
    avio_rb24(pb); /* flags */
    if (version) {
        sc->track_end = avio_rb64(pb);
    } else {
        sc->track_end = avio_rb32(pb);
    }
    return 0;
}

static int mov_read_trun(MOVContext *c, AVIOContext *pb, MOVAtom atom)
{
    MOVFragment *frag = &c->fragment;
    AVStream *st = NULL;
    MOVStreamContext *sc;
    MOVStts *ctts_data;
    uint64_t offset;
    int64_t dts;
    int data_offset = 0;
    unsigned entries, first_sample_flags = frag->flags;
    int flags, distance, i, found_keyframe = 0, err;

    for (i = 0; i < c->fc->nb_streams; i++) {
        if (c->fc->streams[i]->id == frag->track_id) {
            st = c->fc->streams[i];
            break;
        }
    }
    if (!st) {
        av_log(c->fc, AV_LOG_ERROR, "could not find corresponding track id %d\n", frag->track_id);
        return AVERROR_INVALIDDATA;
    }
    sc = st->priv_data;
    if (sc->pseudo_stream_id+1 != frag->stsd_id && sc->pseudo_stream_id != -1)
        return 0;
    avio_r8(pb); /* version */
    flags = avio_rb24(pb);
    entries = avio_rb32(pb);
    av_log(c->fc, AV_LOG_TRACE, "flags 0x%x entries %d\n", flags, entries);

    /* Always assume the presence of composition time offsets.
     * Without this assumption, for instance, we cannot deal with a track in fragmented movies that meet the following.
     *  1) in the initial movie, there are no samples.
     *  2) in the first movie fragment, there is only one sample without composition time offset.
     *  3) in the subsequent movie fragments, there are samples with composition time offset. */
    if (!sc->ctts_count && sc->sample_count)
    {
        /* Complement ctts table if moov atom doesn't have ctts atom. */
        ctts_data = av_realloc(NULL, sizeof(*sc->ctts_data));
        if (!ctts_data)
            return AVERROR(ENOMEM);
        sc->ctts_data = ctts_data;
        sc->ctts_data[sc->ctts_count].count = sc->sample_count;
        sc->ctts_data[sc->ctts_count].duration = 0;
        sc->ctts_count++;
    }
    if ((uint64_t)entries+sc->ctts_count >= UINT_MAX/sizeof(*sc->ctts_data))
        return AVERROR_INVALIDDATA;
    if ((err = av_reallocp_array(&sc->ctts_data, entries + sc->ctts_count,
                                 sizeof(*sc->ctts_data))) < 0) {
        sc->ctts_count = 0;
        return err;
    }
    if (flags & MOV_TRUN_DATA_OFFSET)        data_offset        = avio_rb32(pb);
    if (flags & MOV_TRUN_FIRST_SAMPLE_FLAGS) first_sample_flags = avio_rb32(pb);
    dts    = sc->track_end - sc->time_offset;
    offset = frag->base_data_offset + data_offset;
    distance = 0;
    av_log(c->fc, AV_LOG_TRACE, "first sample flags 0x%x\n", first_sample_flags);
    for (i = 0; i < entries && !pb->eof_reached; i++) {
        unsigned sample_size = frag->size;
        int sample_flags = i ? frag->flags : first_sample_flags;
        unsigned sample_duration = frag->duration;
        int keyframe = 0;

        if (flags & MOV_TRUN_SAMPLE_DURATION) sample_duration = avio_rb32(pb);
        if (flags & MOV_TRUN_SAMPLE_SIZE)     sample_size     = avio_rb32(pb);
        if (flags & MOV_TRUN_SAMPLE_FLAGS)    sample_flags    = avio_rb32(pb);
        sc->ctts_data[sc->ctts_count].count = 1;
        sc->ctts_data[sc->ctts_count].duration = (flags & MOV_TRUN_SAMPLE_CTS) ?
                                                  avio_rb32(pb) : 0;
        mov_update_dts_shift(sc, sc->ctts_data[sc->ctts_count].duration);
        if (frag->time != AV_NOPTS_VALUE) {
            if (c->use_mfra_for == FF_MOV_FLAG_MFRA_PTS) {
                int64_t pts = frag->time;
                av_log(c->fc, AV_LOG_DEBUG, "found frag time %"PRId64
                        " sc->dts_shift %d ctts.duration %d"
                        " sc->time_offset %"PRId64" flags & MOV_TRUN_SAMPLE_CTS %d\n", pts,
                        sc->dts_shift, sc->ctts_data[sc->ctts_count].duration,
                        sc->time_offset, flags & MOV_TRUN_SAMPLE_CTS);
                dts = pts - sc->dts_shift;
                if (flags & MOV_TRUN_SAMPLE_CTS) {
                    dts -= sc->ctts_data[sc->ctts_count].duration;
                } else {
                    dts -= sc->time_offset;
                }
                av_log(c->fc, AV_LOG_DEBUG, "calculated into dts %"PRId64"\n", dts);
            } else {
                dts = frag->time;
                av_log(c->fc, AV_LOG_DEBUG, "found frag time %"PRId64
                        ", using it for dts\n", dts);
            }
            frag->time = AV_NOPTS_VALUE;
        }
        sc->ctts_count++;
        if (st->codec->codec_type == AVMEDIA_TYPE_AUDIO)
            keyframe = 1;
        else if (!found_keyframe)
            keyframe = found_keyframe =
                !(sample_flags & (MOV_FRAG_SAMPLE_FLAG_IS_NON_SYNC |
                                  MOV_FRAG_SAMPLE_FLAG_DEPENDS_YES));
        if (keyframe)
            distance = 0;
        err = av_add_index_entry(st, offset, dts, sample_size, distance,
                                 keyframe ? AVINDEX_KEYFRAME : 0);
        if (err < 0) {
            av_log(c->fc, AV_LOG_ERROR, "Failed to add index entry\n");
        }
        av_log(c->fc, AV_LOG_TRACE, "AVIndex stream %d, sample %d, offset %"PRIx64", dts %"PRId64", "
                "size %d, distance %d, keyframe %d\n", st->index, sc->sample_count+i,
                offset, dts, sample_size, distance, keyframe);
        distance++;
        dts += sample_duration;
        offset += sample_size;
        sc->data_size += sample_size;
        sc->duration_for_fps += sample_duration;
        sc->nb_frames_for_fps ++;
    }

    if (pb->eof_reached)
        return AVERROR_EOF;

    frag->implicit_offset = offset;
    st->duration = sc->track_end = dts + sc->time_offset;
    return 0;
}

/* this atom should be null (from specs), but some buggy files put the 'moov' atom inside it... */
/* like the files created with Adobe Premiere 5.0, for samples see */
/* http://graphics.tudelft.nl/~wouter/publications/soundtests/ */
static int mov_read_wide(MOVContext *c, AVIOContext *pb, MOVAtom atom)
{
    int err;

    if (atom.size < 8)
        return 0; /* continue */
    if (avio_rb32(pb) != 0) { /* 0 sized mdat atom... use the 'wide' atom size */
        avio_skip(pb, atom.size - 4);
        return 0;
    }
    atom.type = avio_rl32(pb);
    atom.size -= 8;
    if (atom.type != MKTAG('m','d','a','t')) {
        avio_skip(pb, atom.size);
        return 0;
    }
    err = mov_read_mdat(c, pb, atom);
    return err;
}

static int mov_read_cmov(MOVContext *c, AVIOContext *pb, MOVAtom atom)
{
#if CONFIG_ZLIB
    AVIOContext ctx;
    uint8_t *cmov_data;
    uint8_t *moov_data; /* uncompressed data */
    long cmov_len, moov_len;
    int ret = -1;

    avio_rb32(pb); /* dcom atom */
    if (avio_rl32(pb) != MKTAG('d','c','o','m'))
        return AVERROR_INVALIDDATA;
    if (avio_rl32(pb) != MKTAG('z','l','i','b')) {
        av_log(c->fc, AV_LOG_ERROR, "unknown compression for cmov atom !\n");
        return AVERROR_INVALIDDATA;
    }
    avio_rb32(pb); /* cmvd atom */
    if (avio_rl32(pb) != MKTAG('c','m','v','d'))
        return AVERROR_INVALIDDATA;
    moov_len = avio_rb32(pb); /* uncompressed size */
    cmov_len = atom.size - 6 * 4;

    cmov_data = av_malloc(cmov_len);
    if (!cmov_data)
        return AVERROR(ENOMEM);
    moov_data = av_malloc(moov_len);
    if (!moov_data) {
        av_free(cmov_data);
        return AVERROR(ENOMEM);
    }
<<<<<<< HEAD
    if (avio_read(pb, cmov_data, cmov_len) != cmov_len) {
        av_freep(&cmov_data);
        av_freep(&moov_data);
        return AVERROR_INVALIDDATA;
    }
=======
    ret = ffio_read_size(pb, cmov_data, cmov_len);
    if (ret < 0)
        goto free_and_return;

>>>>>>> 5c720657
    if (uncompress (moov_data, (uLongf *) &moov_len, (const Bytef *)cmov_data, cmov_len) != Z_OK)
        goto free_and_return;
    if (ffio_init_context(&ctx, moov_data, moov_len, 0, NULL, NULL, NULL, NULL) != 0)
        goto free_and_return;
    ctx.seekable = AVIO_SEEKABLE_NORMAL;
    atom.type = MKTAG('m','o','o','v');
    atom.size = moov_len;
    ret = mov_read_default(c, &ctx, atom);
free_and_return:
    av_free(moov_data);
    av_free(cmov_data);
    return ret;
#else
    av_log(c->fc, AV_LOG_ERROR, "this file requires zlib support compiled in\n");
    return AVERROR(ENOSYS);
#endif
}

/* edit list atom */
static int mov_read_elst(MOVContext *c, AVIOContext *pb, MOVAtom atom)
{
    MOVStreamContext *sc;
    int i, edit_count, version;

    if (c->fc->nb_streams < 1 || c->ignore_editlist)
        return 0;
    sc = c->fc->streams[c->fc->nb_streams-1]->priv_data;

    version = avio_r8(pb); /* version */
    avio_rb24(pb); /* flags */
    edit_count = avio_rb32(pb); /* entries */

    if (!edit_count)
        return 0;
    if (sc->elst_data)
        av_log(c->fc, AV_LOG_WARNING, "Duplicated ELST atom\n");
    av_free(sc->elst_data);
    sc->elst_count = 0;
    sc->elst_data = av_malloc_array(edit_count, sizeof(*sc->elst_data));
    if (!sc->elst_data)
        return AVERROR(ENOMEM);

    av_log(c->fc, AV_LOG_TRACE, "track[%i].edit_count = %i\n", c->fc->nb_streams-1, edit_count);
    for (i = 0; i < edit_count && !pb->eof_reached; i++) {
        MOVElst *e = &sc->elst_data[i];

        if (version == 1) {
            e->duration = avio_rb64(pb);
            e->time     = avio_rb64(pb);
        } else {
            e->duration = avio_rb32(pb); /* segment duration */
            e->time     = (int32_t)avio_rb32(pb); /* media time */
        }
        e->rate = avio_rb32(pb) / 65536.0;
        av_log(c->fc, AV_LOG_TRACE, "duration=%"PRId64" time=%"PRId64" rate=%f\n",
                e->duration, e->time, e->rate);
    }
    sc->elst_count = i;

    return 0;
}

static int mov_read_tmcd(MOVContext *c, AVIOContext *pb, MOVAtom atom)
{
    MOVStreamContext *sc;

    if (c->fc->nb_streams < 1)
        return AVERROR_INVALIDDATA;
    sc = c->fc->streams[c->fc->nb_streams - 1]->priv_data;
    sc->timecode_track = avio_rb32(pb);
    return 0;
}

static int mov_read_uuid(MOVContext *c, AVIOContext *pb, MOVAtom atom)
{
    int ret;
    uint8_t uuid[16];
    static const uint8_t uuid_isml_manifest[] = {
        0xa5, 0xd4, 0x0b, 0x30, 0xe8, 0x14, 0x11, 0xdd,
        0xba, 0x2f, 0x08, 0x00, 0x20, 0x0c, 0x9a, 0x66
    };

    if (atom.size < sizeof(uuid) || atom.size == INT64_MAX)
        return AVERROR_INVALIDDATA;

    ret = avio_read(pb, uuid, sizeof(uuid));
    if (ret < 0) {
        return ret;
    } else if (ret != sizeof(uuid)) {
        return AVERROR_INVALIDDATA;
    }
    if (!memcmp(uuid, uuid_isml_manifest, sizeof(uuid))) {
        uint8_t *buffer, *ptr;
        char *endptr;
        size_t len = atom.size - sizeof(uuid);

        if (len < 4) {
            return AVERROR_INVALIDDATA;
        }
        ret = avio_skip(pb, 4); // zeroes
        len -= 4;

        buffer = av_mallocz(len + 1);
        if (!buffer) {
            return AVERROR(ENOMEM);
        }
        ret = avio_read(pb, buffer, len);
        if (ret < 0) {
            av_free(buffer);
            return ret;
        } else if (ret != len) {
            av_free(buffer);
            return AVERROR_INVALIDDATA;
        }

        ptr = buffer;
        while ((ptr = av_stristr(ptr, "systemBitrate=\""))) {
            ptr += sizeof("systemBitrate=\"") - 1;
            c->bitrates_count++;
            c->bitrates = av_realloc_f(c->bitrates, c->bitrates_count, sizeof(*c->bitrates));
            if (!c->bitrates) {
                c->bitrates_count = 0;
                av_free(buffer);
                return AVERROR(ENOMEM);
            }
            errno = 0;
            ret = strtol(ptr, &endptr, 10);
            if (ret < 0 || errno || *endptr != '"') {
                c->bitrates[c->bitrates_count - 1] = 0;
            } else {
                c->bitrates[c->bitrates_count - 1] = ret;
            }
        }

        av_free(buffer);
    }
    return 0;
}

static int mov_read_free(MOVContext *c, AVIOContext *pb, MOVAtom atom)
{
    int ret;
    uint8_t content[16];

    if (atom.size < 8)
        return 0;

    ret = avio_read(pb, content, FFMIN(sizeof(content), atom.size));
    if (ret < 0)
        return ret;

    if (   !c->found_moov
        && !c->found_mdat
        && !memcmp(content, "Anevia\x1A\x1A", 8)
        && c->use_mfra_for == FF_MOV_FLAG_MFRA_AUTO) {
        c->use_mfra_for = FF_MOV_FLAG_MFRA_PTS;
    }

    return 0;
}

static const MOVParseTableEntry mov_default_parse_table[] = {
{ MKTAG('A','C','L','R'), mov_read_aclr },
{ MKTAG('A','P','R','G'), mov_read_avid },
{ MKTAG('A','A','L','P'), mov_read_avid },
{ MKTAG('A','R','E','S'), mov_read_ares },
{ MKTAG('a','v','s','s'), mov_read_avss },
{ MKTAG('c','h','p','l'), mov_read_chpl },
{ MKTAG('c','o','6','4'), mov_read_stco },
{ MKTAG('c','o','l','r'), mov_read_colr },
{ MKTAG('c','t','t','s'), mov_read_ctts }, /* composition time to sample */
{ MKTAG('d','i','n','f'), mov_read_default },
{ MKTAG('D','p','x','E'), mov_read_dpxe },
{ MKTAG('d','r','e','f'), mov_read_dref },
{ MKTAG('e','d','t','s'), mov_read_default },
{ MKTAG('e','l','s','t'), mov_read_elst },
{ MKTAG('e','n','d','a'), mov_read_enda },
{ MKTAG('f','i','e','l'), mov_read_fiel },
{ MKTAG('f','t','y','p'), mov_read_ftyp },
{ MKTAG('g','l','b','l'), mov_read_glbl },
{ MKTAG('h','d','l','r'), mov_read_hdlr },
{ MKTAG('i','l','s','t'), mov_read_ilst },
{ MKTAG('j','p','2','h'), mov_read_jp2h },
{ MKTAG('m','d','a','t'), mov_read_mdat },
{ MKTAG('m','d','h','d'), mov_read_mdhd },
{ MKTAG('m','d','i','a'), mov_read_default },
{ MKTAG('m','e','t','a'), mov_read_meta },
{ MKTAG('m','i','n','f'), mov_read_default },
{ MKTAG('m','o','o','f'), mov_read_moof },
{ MKTAG('m','o','o','v'), mov_read_moov },
{ MKTAG('m','v','e','x'), mov_read_default },
{ MKTAG('m','v','h','d'), mov_read_mvhd },
{ MKTAG('S','M','I',' '), mov_read_svq3 },
{ MKTAG('a','l','a','c'), mov_read_alac }, /* alac specific atom */
{ MKTAG('a','v','c','C'), mov_read_glbl },
{ MKTAG('p','a','s','p'), mov_read_pasp },
{ MKTAG('s','t','b','l'), mov_read_default },
{ MKTAG('s','t','c','o'), mov_read_stco },
{ MKTAG('s','t','p','s'), mov_read_stps },
{ MKTAG('s','t','r','f'), mov_read_strf },
{ MKTAG('s','t','s','c'), mov_read_stsc },
{ MKTAG('s','t','s','d'), mov_read_stsd }, /* sample description */
{ MKTAG('s','t','s','s'), mov_read_stss }, /* sync sample */
{ MKTAG('s','t','s','z'), mov_read_stsz }, /* sample size */
{ MKTAG('s','t','t','s'), mov_read_stts },
{ MKTAG('s','t','z','2'), mov_read_stsz }, /* compact sample size */
{ MKTAG('t','k','h','d'), mov_read_tkhd }, /* track header */
{ MKTAG('t','f','d','t'), mov_read_tfdt },
{ MKTAG('t','f','h','d'), mov_read_tfhd }, /* track fragment header */
{ MKTAG('t','r','a','k'), mov_read_trak },
{ MKTAG('t','r','a','f'), mov_read_default },
{ MKTAG('t','r','e','f'), mov_read_default },
{ MKTAG('t','m','c','d'), mov_read_tmcd },
{ MKTAG('c','h','a','p'), mov_read_chap },
{ MKTAG('t','r','e','x'), mov_read_trex },
{ MKTAG('t','r','u','n'), mov_read_trun },
{ MKTAG('u','d','t','a'), mov_read_default },
{ MKTAG('w','a','v','e'), mov_read_wave },
{ MKTAG('e','s','d','s'), mov_read_esds },
{ MKTAG('d','a','c','3'), mov_read_dac3 }, /* AC-3 info */
{ MKTAG('d','e','c','3'), mov_read_dec3 }, /* EAC-3 info */
{ MKTAG('w','i','d','e'), mov_read_wide }, /* place holder */
{ MKTAG('w','f','e','x'), mov_read_wfex },
{ MKTAG('c','m','o','v'), mov_read_cmov },
{ MKTAG('c','h','a','n'), mov_read_chan }, /* channel layout */
{ MKTAG('d','v','c','1'), mov_read_dvc1 },
{ MKTAG('s','b','g','p'), mov_read_sbgp },
{ MKTAG('h','v','c','C'), mov_read_glbl },
{ MKTAG('u','u','i','d'), mov_read_uuid },
{ MKTAG('C','i','n', 0x8e), mov_read_targa_y216 },
{ MKTAG('f','r','e','e'), mov_read_free },
{ MKTAG('-','-','-','-'), mov_read_custom },
{ 0, NULL }
};

static int mov_read_default(MOVContext *c, AVIOContext *pb, MOVAtom atom)
{
    int64_t total_size = 0;
    MOVAtom a;
    int i;

    if (c->atom_depth > 10) {
        av_log(c->fc, AV_LOG_ERROR, "Atoms too deeply nested\n");
        return AVERROR_INVALIDDATA;
    }
    c->atom_depth ++;

    if (atom.size < 0)
        atom.size = INT64_MAX;
    while (total_size + 8 <= atom.size && !avio_feof(pb)) {
        int (*parse)(MOVContext*, AVIOContext*, MOVAtom) = NULL;
        a.size = atom.size;
        a.type=0;
        if (atom.size >= 8) {
            a.size = avio_rb32(pb);
            a.type = avio_rl32(pb);
            if (a.type == MKTAG('f','r','e','e') &&
                a.size >= 8 &&
                c->moov_retry) {
                uint8_t buf[8];
                uint32_t *type = (uint32_t *)buf + 1;
                if (avio_read(pb, buf, 8) != 8)
                    return AVERROR_INVALIDDATA;
                avio_seek(pb, -8, SEEK_CUR);
                if (*type == MKTAG('m','v','h','d') ||
                    *type == MKTAG('c','m','o','v')) {
                    av_log(c->fc, AV_LOG_ERROR, "Detected moov in a free atom.\n");
                    a.type = MKTAG('m','o','o','v');
                }
            }
            if (atom.type != MKTAG('r','o','o','t') &&
                atom.type != MKTAG('m','o','o','v'))
            {
                if (a.type == MKTAG('t','r','a','k') || a.type == MKTAG('m','d','a','t'))
                {
                    av_log(c->fc, AV_LOG_ERROR, "Broken file, trak/mdat not at top-level\n");
                    avio_skip(pb, -8);
                    c->atom_depth --;
                    return 0;
                }
            }
            total_size += 8;
            if (a.size == 1 && total_size + 8 <= atom.size) { /* 64 bit extended size */
                a.size = avio_rb64(pb) - 8;
                total_size += 8;
            }
        }
        av_log(c->fc, AV_LOG_TRACE, "type: %08x '%.4s' parent:'%.4s' sz: %"PRId64" %"PRId64" %"PRId64"\n",
                a.type, (char*)&a.type, (char*)&atom.type, a.size, total_size, atom.size);
        if (a.size == 0) {
            a.size = atom.size - total_size + 8;
        }
        a.size -= 8;
        if (a.size < 0)
            break;
        a.size = FFMIN(a.size, atom.size - total_size);

        for (i = 0; mov_default_parse_table[i].type; i++)
            if (mov_default_parse_table[i].type == a.type) {
                parse = mov_default_parse_table[i].parse;
                break;
            }

        // container is user data
        if (!parse && (atom.type == MKTAG('u','d','t','a') ||
                       atom.type == MKTAG('i','l','s','t')))
            parse = mov_read_udta_string;

        if (!parse) { /* skip leaf atoms data */
            avio_skip(pb, a.size);
        } else {
            int64_t start_pos = avio_tell(pb);
            int64_t left;
            int err = parse(c, pb, a);
            if (err < 0) {
                c->atom_depth --;
                return err;
            }
            if (c->found_moov && c->found_mdat &&
                ((!pb->seekable || c->fc->flags & AVFMT_FLAG_IGNIDX) ||
                 start_pos + a.size == avio_size(pb))) {
                if (!pb->seekable || c->fc->flags & AVFMT_FLAG_IGNIDX)
                    c->next_root_atom = start_pos + a.size;
                c->atom_depth --;
                return 0;
            }
            left = a.size - avio_tell(pb) + start_pos;
            if (left > 0) /* skip garbage at atom end */
                avio_skip(pb, left);
            else if (left < 0) {
                av_log(c->fc, AV_LOG_WARNING,
                       "overread end of atom '%.4s' by %"PRId64" bytes\n",
                       (char*)&a.type, -left);
                avio_seek(pb, left, SEEK_CUR);
            }
        }

        total_size += a.size;
    }

    if (total_size < atom.size && atom.size < 0x7ffff)
        avio_skip(pb, atom.size - total_size);

    c->atom_depth --;
    return 0;
}

static int mov_probe(AVProbeData *p)
{
    int64_t offset;
    uint32_t tag;
    int score = 0;
    int moov_offset = -1;

    /* check file header */
    offset = 0;
    for (;;) {
        /* ignore invalid offset */
        if ((offset + 8) > (unsigned int)p->buf_size)
            break;
        tag = AV_RL32(p->buf + offset + 4);
        switch(tag) {
        /* check for obvious tags */
        case MKTAG('m','o','o','v'):
            moov_offset = offset + 4;
        case MKTAG('m','d','a','t'):
        case MKTAG('p','n','o','t'): /* detect movs with preview pics like ew.mov and april.mov */
        case MKTAG('u','d','t','a'): /* Packet Video PVAuthor adds this and a lot of more junk */
        case MKTAG('f','t','y','p'):
            if (AV_RB32(p->buf+offset) < 8 &&
                (AV_RB32(p->buf+offset) != 1 ||
                 offset + 12 > (unsigned int)p->buf_size ||
                 AV_RB64(p->buf+offset + 8) == 0)) {
                score = FFMAX(score, AVPROBE_SCORE_EXTENSION);
            } else if (tag == MKTAG('f','t','y','p') &&
                       (   AV_RL32(p->buf + offset + 8) == MKTAG('j','p','2',' ')
                        || AV_RL32(p->buf + offset + 8) == MKTAG('j','p','x',' ')
                    )) {
                score = FFMAX(score, 5);
            } else {
                score = AVPROBE_SCORE_MAX;
            }
            offset = FFMAX(4, AV_RB32(p->buf+offset)) + offset;
            break;
        /* those are more common words, so rate then a bit less */
        case MKTAG('e','d','i','w'): /* xdcam files have reverted first tags */
        case MKTAG('w','i','d','e'):
        case MKTAG('f','r','e','e'):
        case MKTAG('j','u','n','k'):
        case MKTAG('p','i','c','t'):
            score  = FFMAX(score, AVPROBE_SCORE_MAX - 5);
            offset = FFMAX(4, AV_RB32(p->buf+offset)) + offset;
            break;
        case MKTAG(0x82,0x82,0x7f,0x7d):
        case MKTAG('s','k','i','p'):
        case MKTAG('u','u','i','d'):
        case MKTAG('p','r','f','l'):
            /* if we only find those cause probedata is too small at least rate them */
            score  = FFMAX(score, AVPROBE_SCORE_EXTENSION);
            offset = FFMAX(4, AV_RB32(p->buf+offset)) + offset;
            break;
        default:
            offset = FFMAX(4, AV_RB32(p->buf+offset)) + offset;
        }
    }
    if(score > AVPROBE_SCORE_MAX - 50 && moov_offset != -1) {
        /* moov atom in the header - we should make sure that this is not a
         * MOV-packed MPEG-PS */
        offset = moov_offset;

        while(offset < (p->buf_size - 16)){ /* Sufficient space */
               /* We found an actual hdlr atom */
            if(AV_RL32(p->buf + offset     ) == MKTAG('h','d','l','r') &&
               AV_RL32(p->buf + offset +  8) == MKTAG('m','h','l','r') &&
               AV_RL32(p->buf + offset + 12) == MKTAG('M','P','E','G')){
                av_log(NULL, AV_LOG_WARNING, "Found media data tag MPEG indicating this is a MOV-packed MPEG-PS.\n");
                /* We found a media handler reference atom describing an
                 * MPEG-PS-in-MOV, return a
                 * low score to force expanding the probe window until
                 * mpegps_probe finds what it needs */
                return 5;
            }else
                /* Keep looking */
                offset+=2;
        }
    }

    return score;
}

// must be done after parsing all trak because there's no order requirement
static void mov_read_chapters(AVFormatContext *s)
{
    MOVContext *mov = s->priv_data;
    AVStream *st = NULL;
    MOVStreamContext *sc;
    int64_t cur_pos;
    int i;

    for (i = 0; i < s->nb_streams; i++)
        if (s->streams[i]->id == mov->chapter_track) {
            st = s->streams[i];
            break;
        }
    if (!st) {
        av_log(s, AV_LOG_ERROR, "Referenced QT chapter track not found\n");
        return;
    }

    st->discard = AVDISCARD_ALL;
    sc = st->priv_data;
    cur_pos = avio_tell(sc->pb);

    for (i = 0; i < st->nb_index_entries; i++) {
        AVIndexEntry *sample = &st->index_entries[i];
        int64_t end = i+1 < st->nb_index_entries ? st->index_entries[i+1].timestamp : st->duration;
        uint8_t *title;
        uint16_t ch;
        int len, title_len;

        if (end < sample->timestamp) {
            av_log(s, AV_LOG_WARNING, "ignoring stream duration which is shorter than chapters\n");
            end = AV_NOPTS_VALUE;
        }

        if (avio_seek(sc->pb, sample->pos, SEEK_SET) != sample->pos) {
            av_log(s, AV_LOG_ERROR, "Chapter %d not found in file\n", i);
            goto finish;
        }

        // the first two bytes are the length of the title
        len = avio_rb16(sc->pb);
        if (len > sample->size-2)
            continue;
        title_len = 2*len + 1;
        if (!(title = av_mallocz(title_len)))
            goto finish;

        // The samples could theoretically be in any encoding if there's an encd
        // atom following, but in practice are only utf-8 or utf-16, distinguished
        // instead by the presence of a BOM
        if (!len) {
            title[0] = 0;
        } else {
            ch = avio_rb16(sc->pb);
            if (ch == 0xfeff)
                avio_get_str16be(sc->pb, len, title, title_len);
            else if (ch == 0xfffe)
                avio_get_str16le(sc->pb, len, title, title_len);
            else {
                AV_WB16(title, ch);
                if (len == 1 || len == 2)
                    title[len] = 0;
                else
                    avio_get_str(sc->pb, INT_MAX, title + 2, len - 1);
            }
        }

        avpriv_new_chapter(s, i, st->time_base, sample->timestamp, end, title);
        av_freep(&title);
    }
finish:
    avio_seek(sc->pb, cur_pos, SEEK_SET);
}

static int parse_timecode_in_framenum_format(AVFormatContext *s, AVStream *st,
                                             uint32_t value, int flags)
{
    AVTimecode tc;
    char buf[AV_TIMECODE_STR_SIZE];
    AVRational rate = {st->codec->time_base.den,
                       st->codec->time_base.num};
    int ret = av_timecode_init(&tc, rate, flags, 0, s);
    if (ret < 0)
        return ret;
    av_dict_set(&st->metadata, "timecode",
                av_timecode_make_string(&tc, buf, value), 0);
    return 0;
}

static int mov_read_timecode_track(AVFormatContext *s, AVStream *st)
{
    MOVStreamContext *sc = st->priv_data;
    int flags = 0;
    int64_t cur_pos = avio_tell(sc->pb);
    uint32_t value;

    if (!st->nb_index_entries)
        return -1;

    avio_seek(sc->pb, st->index_entries->pos, SEEK_SET);
    value = avio_rb32(s->pb);

    if (sc->tmcd_flags & 0x0001) flags |= AV_TIMECODE_FLAG_DROPFRAME;
    if (sc->tmcd_flags & 0x0002) flags |= AV_TIMECODE_FLAG_24HOURSMAX;
    if (sc->tmcd_flags & 0x0004) flags |= AV_TIMECODE_FLAG_ALLOWNEGATIVE;

    /* Assume Counter flag is set to 1 in tmcd track (even though it is likely
     * not the case) and thus assume "frame number format" instead of QT one.
     * No sample with tmcd track can be found with a QT timecode at the moment,
     * despite what the tmcd track "suggests" (Counter flag set to 0 means QT
     * format). */
    parse_timecode_in_framenum_format(s, st, value, flags);

    avio_seek(sc->pb, cur_pos, SEEK_SET);
    return 0;
}

static int mov_read_close(AVFormatContext *s)
{
    MOVContext *mov = s->priv_data;
    int i, j;

    for (i = 0; i < s->nb_streams; i++) {
        AVStream *st = s->streams[i];
        MOVStreamContext *sc = st->priv_data;

        av_freep(&sc->ctts_data);
        for (j = 0; j < sc->drefs_count; j++) {
            av_freep(&sc->drefs[j].path);
            av_freep(&sc->drefs[j].dir);
        }
        av_freep(&sc->drefs);

        sc->drefs_count = 0;

        if (!sc->pb_is_copied)
            avio_closep(&sc->pb);

        sc->pb = NULL;
        av_freep(&sc->chunk_offsets);
        av_freep(&sc->stsc_data);
        av_freep(&sc->sample_sizes);
        av_freep(&sc->keyframes);
        av_freep(&sc->stts_data);
        av_freep(&sc->stps_data);
        av_freep(&sc->elst_data);
        av_freep(&sc->rap_group);
        av_freep(&sc->display_matrix);
    }

    if (mov->dv_demux) {
        avformat_free_context(mov->dv_fctx);
        mov->dv_fctx = NULL;
    }

    av_freep(&mov->trex_data);
    av_freep(&mov->bitrates);

    for (i = 0; i < mov->fragment_index_count; i++) {
        MOVFragmentIndex* index = mov->fragment_index_data[i];
        av_freep(&index->items);
        av_freep(&mov->fragment_index_data[i]);
    }
    av_freep(&mov->fragment_index_data);

    return 0;
}

static int tmcd_is_referenced(AVFormatContext *s, int tmcd_id)
{
    int i;

    for (i = 0; i < s->nb_streams; i++) {
        AVStream *st = s->streams[i];
        MOVStreamContext *sc = st->priv_data;

        if (st->codec->codec_type == AVMEDIA_TYPE_VIDEO &&
            sc->timecode_track == tmcd_id)
            return 1;
    }
    return 0;
}

/* look for a tmcd track not referenced by any video track, and export it globally */
static void export_orphan_timecode(AVFormatContext *s)
{
    int i;

    for (i = 0; i < s->nb_streams; i++) {
        AVStream *st = s->streams[i];

        if (st->codec->codec_tag  == MKTAG('t','m','c','d') &&
            !tmcd_is_referenced(s, i + 1)) {
            AVDictionaryEntry *tcr = av_dict_get(st->metadata, "timecode", NULL, 0);
            if (tcr) {
                av_dict_set(&s->metadata, "timecode", tcr->value, 0);
                break;
            }
        }
    }
}

static int read_tfra(MOVContext *mov, AVIOContext *f)
{
    MOVFragmentIndex* index = NULL;
    int version, fieldlength, i, j;
    int64_t pos = avio_tell(f);
    uint32_t size = avio_rb32(f);
    void *tmp;

    if (avio_rb32(f) != MKBETAG('t', 'f', 'r', 'a')) {
        return 1;
    }
    av_log(mov->fc, AV_LOG_VERBOSE, "found tfra\n");
    index = av_mallocz(sizeof(MOVFragmentIndex));
    if (!index) {
        return AVERROR(ENOMEM);
    }

    tmp = av_realloc_array(mov->fragment_index_data,
                           mov->fragment_index_count + 1,
                           sizeof(MOVFragmentIndex*));
    if (!tmp) {
        av_freep(&index);
        return AVERROR(ENOMEM);
    }
    mov->fragment_index_data = tmp;
    mov->fragment_index_data[mov->fragment_index_count++] = index;

    version = avio_r8(f);
    avio_rb24(f);
    index->track_id = avio_rb32(f);
    fieldlength = avio_rb32(f);
    index->item_count = avio_rb32(f);
    index->items = av_mallocz_array(
            index->item_count, sizeof(MOVFragmentIndexItem));
    if (!index->items) {
        index->item_count = 0;
        return AVERROR(ENOMEM);
    }
    for (i = 0; i < index->item_count; i++) {
        int64_t time, offset;
        if (version == 1) {
            time   = avio_rb64(f);
            offset = avio_rb64(f);
        } else {
            time   = avio_rb32(f);
            offset = avio_rb32(f);
        }
        index->items[i].time = time;
        index->items[i].moof_offset = offset;
        for (j = 0; j < ((fieldlength >> 4) & 3) + 1; j++)
            avio_r8(f);
        for (j = 0; j < ((fieldlength >> 2) & 3) + 1; j++)
            avio_r8(f);
        for (j = 0; j < ((fieldlength >> 0) & 3) + 1; j++)
            avio_r8(f);
    }

    avio_seek(f, pos + size, SEEK_SET);
    return 0;
}

static int mov_read_mfra(MOVContext *c, AVIOContext *f)
{
    int64_t stream_size = avio_size(f);
    int64_t original_pos = avio_tell(f);
    int64_t seek_ret;
    int32_t mfra_size;
    int ret = -1;
    if ((seek_ret = avio_seek(f, stream_size - 4, SEEK_SET)) < 0) {
        ret = seek_ret;
        goto fail;
    }
    mfra_size = avio_rb32(f);
    if (mfra_size < 0 || mfra_size > stream_size) {
        av_log(c->fc, AV_LOG_DEBUG, "doesn't look like mfra (unreasonable size)\n");
        goto fail;
    }
    if ((seek_ret = avio_seek(f, -mfra_size, SEEK_CUR)) < 0) {
        ret = seek_ret;
        goto fail;
    }
    if (avio_rb32(f) != mfra_size) {
        av_log(c->fc, AV_LOG_DEBUG, "doesn't look like mfra (size mismatch)\n");
        goto fail;
    }
    if (avio_rb32(f) != MKBETAG('m', 'f', 'r', 'a')) {
        av_log(c->fc, AV_LOG_DEBUG, "doesn't look like mfra (tag mismatch)\n");
        goto fail;
    }
    av_log(c->fc, AV_LOG_VERBOSE, "stream has mfra\n");
    do {
        ret = read_tfra(c, f);
        if (ret < 0)
            goto fail;
    } while (!ret);
    ret = 0;
fail:
    seek_ret = avio_seek(f, original_pos, SEEK_SET);
    if (seek_ret < 0) {
        av_log(c->fc, AV_LOG_ERROR,
               "failed to seek back after looking for mfra\n");
        ret = seek_ret;
    }
    return ret;
}

static int mov_read_header(AVFormatContext *s)
{
    MOVContext *mov = s->priv_data;
    AVIOContext *pb = s->pb;
    int j, err;
    MOVAtom atom = { AV_RL32("root") };
    int i;

    mov->fc = s;
    /* .mov and .mp4 aren't streamable anyway (only progressive download if moov is before mdat) */
    if (pb->seekable)
        atom.size = avio_size(pb);
    else
        atom.size = INT64_MAX;

    /* check MOV header */
    do {
    if (mov->moov_retry)
        avio_seek(pb, 0, SEEK_SET);
    if ((err = mov_read_default(mov, pb, atom)) < 0) {
        av_log(s, AV_LOG_ERROR, "error reading header\n");
        mov_read_close(s);
        return err;
    }
    } while (pb->seekable && !mov->found_moov && !mov->moov_retry++);
    if (!mov->found_moov) {
        av_log(s, AV_LOG_ERROR, "moov atom not found\n");
        mov_read_close(s);
        return AVERROR_INVALIDDATA;
    }
    av_log(mov->fc, AV_LOG_TRACE, "on_parse_exit_offset=%"PRId64"\n", avio_tell(pb));

    if (pb->seekable) {
        if (mov->chapter_track > 0)
            mov_read_chapters(s);
        for (i = 0; i < s->nb_streams; i++)
            if (s->streams[i]->codec->codec_tag == AV_RL32("tmcd"))
                mov_read_timecode_track(s, s->streams[i]);
    }

    /* copy timecode metadata from tmcd tracks to the related video streams */
    for (i = 0; i < s->nb_streams; i++) {
        AVStream *st = s->streams[i];
        MOVStreamContext *sc = st->priv_data;
        if (sc->timecode_track > 0) {
            AVDictionaryEntry *tcr;
            int tmcd_st_id = -1;

            for (j = 0; j < s->nb_streams; j++)
                if (s->streams[j]->id == sc->timecode_track)
                    tmcd_st_id = j;

            if (tmcd_st_id < 0 || tmcd_st_id == i)
                continue;
            tcr = av_dict_get(s->streams[tmcd_st_id]->metadata, "timecode", NULL, 0);
            if (tcr)
                av_dict_set(&st->metadata, "timecode", tcr->value, 0);
        }
    }
    export_orphan_timecode(s);

    for (i = 0; i < s->nb_streams; i++) {
        AVStream *st = s->streams[i];
        MOVStreamContext *sc = st->priv_data;
        fix_timescale(mov, sc);
        if(st->codec->codec_type == AVMEDIA_TYPE_AUDIO && st->codec->codec_id == AV_CODEC_ID_AAC) {
            st->skip_samples = sc->start_pad;
        }
        if (st->codec->codec_type == AVMEDIA_TYPE_VIDEO && sc->nb_frames_for_fps > 0 && sc->duration_for_fps > 0)
            av_reduce(&st->avg_frame_rate.num, &st->avg_frame_rate.den,
                      sc->time_scale*(int64_t)sc->nb_frames_for_fps, sc->duration_for_fps, INT_MAX);
        if (st->codec->codec_type == AVMEDIA_TYPE_SUBTITLE) {
            if (st->codec->width <= 0 || st->codec->height <= 0) {
                st->codec->width  = sc->width;
                st->codec->height = sc->height;
            }
            if (st->codec->codec_id == AV_CODEC_ID_DVD_SUBTITLE) {
                if ((err = mov_rewrite_dvd_sub_extradata(st)) < 0)
                    return err;
            }
        }
    }

    if (mov->trex_data) {
        for (i = 0; i < s->nb_streams; i++) {
            AVStream *st = s->streams[i];
            MOVStreamContext *sc = st->priv_data;
            if (st->duration > 0)
                st->codec->bit_rate = sc->data_size * 8 * sc->time_scale / st->duration;
        }
    }

    if (mov->use_mfra_for > 0) {
        for (i = 0; i < s->nb_streams; i++) {
            AVStream *st = s->streams[i];
            MOVStreamContext *sc = st->priv_data;
            if (sc->duration_for_fps > 0) {
                st->codec->bit_rate = sc->data_size * 8 * sc->time_scale /
                    sc->duration_for_fps;
            }
        }
    }

    for (i = 0; i < mov->bitrates_count && i < s->nb_streams; i++) {
        if (mov->bitrates[i]) {
            s->streams[i]->codec->bit_rate = mov->bitrates[i];
        }
    }

    ff_rfps_calculate(s);

    for (i = 0; i < s->nb_streams; i++) {
        AVStream *st = s->streams[i];
        MOVStreamContext *sc = st->priv_data;

        switch (st->codec->codec_type) {
        case AVMEDIA_TYPE_AUDIO:
            err = ff_replaygain_export(st, s->metadata);
            if (err < 0) {
                mov_read_close(s);
                return err;
            }
            break;
        case AVMEDIA_TYPE_VIDEO:
            if (sc->display_matrix) {
                AVPacketSideData *sd, *tmp;

                tmp = av_realloc_array(st->side_data,
                                       st->nb_side_data + 1, sizeof(*tmp));
                if (!tmp)
                    return AVERROR(ENOMEM);

                st->side_data = tmp;
                st->nb_side_data++;

                sd = &st->side_data[st->nb_side_data - 1];
                sd->type = AV_PKT_DATA_DISPLAYMATRIX;
                sd->size = sizeof(int32_t) * 9;
                sd->data = (uint8_t*)sc->display_matrix;
                sc->display_matrix = NULL;
            }
            break;
        }
    }

    return 0;
}

static AVIndexEntry *mov_find_next_sample(AVFormatContext *s, AVStream **st)
{
    AVIndexEntry *sample = NULL;
    int64_t best_dts = INT64_MAX;
    int i;
    for (i = 0; i < s->nb_streams; i++) {
        AVStream *avst = s->streams[i];
        MOVStreamContext *msc = avst->priv_data;
        if (msc->pb && msc->current_sample < avst->nb_index_entries) {
            AVIndexEntry *current_sample = &avst->index_entries[msc->current_sample];
            int64_t dts = av_rescale(current_sample->timestamp, AV_TIME_BASE, msc->time_scale);
            av_log(s, AV_LOG_TRACE, "stream %d, sample %d, dts %"PRId64"\n", i, msc->current_sample, dts);
            if (!sample || (!s->pb->seekable && current_sample->pos < sample->pos) ||
                (s->pb->seekable &&
                 ((msc->pb != s->pb && dts < best_dts) || (msc->pb == s->pb &&
                 ((FFABS(best_dts - dts) <= AV_TIME_BASE && current_sample->pos < sample->pos) ||
                  (FFABS(best_dts - dts) > AV_TIME_BASE && dts < best_dts)))))) {
                sample = current_sample;
                best_dts = dts;
                *st = avst;
            }
        }
    }
    return sample;
}

static int mov_read_packet(AVFormatContext *s, AVPacket *pkt)
{
    MOVContext *mov = s->priv_data;
    MOVStreamContext *sc;
    AVIndexEntry *sample;
    AVStream *st = NULL;
    int ret;
    mov->fc = s;
 retry:
    sample = mov_find_next_sample(s, &st);
    if (!sample) {
        mov->found_mdat = 0;
        if (!mov->next_root_atom)
            return AVERROR_EOF;
        if (avio_seek(s->pb, mov->next_root_atom, SEEK_SET) != mov->next_root_atom) {
            av_log(mov->fc, AV_LOG_ERROR, "next root atom offset 0x%"PRIx64": partial file\n", mov->next_root_atom);
            return AVERROR_INVALIDDATA;
        }
        mov->next_root_atom = 0;
        if (mov_read_default(mov, s->pb, (MOVAtom){ AV_RL32("root"), INT64_MAX }) < 0 ||
            avio_feof(s->pb))
            return AVERROR_EOF;
        av_log(s, AV_LOG_TRACE, "read fragments, offset 0x%"PRIx64"\n", avio_tell(s->pb));
        goto retry;
    }
    sc = st->priv_data;
    /* must be done just before reading, to avoid infinite loop on sample */
    sc->current_sample++;

    if (mov->next_root_atom) {
        sample->pos = FFMIN(sample->pos, mov->next_root_atom);
        sample->size = FFMIN(sample->size, (mov->next_root_atom - sample->pos));
    }

    if (st->discard != AVDISCARD_ALL) {
        if (avio_seek(sc->pb, sample->pos, SEEK_SET) != sample->pos) {
            av_log(mov->fc, AV_LOG_ERROR, "stream %d, offset 0x%"PRIx64": partial file\n",
                   sc->ffindex, sample->pos);
            return AVERROR_INVALIDDATA;
        }
        ret = av_get_packet(sc->pb, pkt, sample->size);
        if (ret < 0)
            return ret;
        if (sc->has_palette) {
            uint8_t *pal;

            pal = av_packet_new_side_data(pkt, AV_PKT_DATA_PALETTE, AVPALETTE_SIZE);
            if (!pal) {
                av_log(mov->fc, AV_LOG_ERROR, "Cannot append palette to packet\n");
            } else {
                memcpy(pal, sc->palette, AVPALETTE_SIZE);
                sc->has_palette = 0;
            }
        }
#if CONFIG_DV_DEMUXER
        if (mov->dv_demux && sc->dv_audio_container) {
            avpriv_dv_produce_packet(mov->dv_demux, pkt, pkt->data, pkt->size, pkt->pos);
            av_freep(&pkt->data);
            pkt->size = 0;
            ret = avpriv_dv_get_packet(mov->dv_demux, pkt);
            if (ret < 0)
                return ret;
        }
#endif
    }

    pkt->stream_index = sc->ffindex;
    pkt->dts = sample->timestamp;
    if (sc->ctts_data && sc->ctts_index < sc->ctts_count) {
        pkt->pts = pkt->dts + sc->dts_shift + sc->ctts_data[sc->ctts_index].duration;
        /* update ctts context */
        sc->ctts_sample++;
        if (sc->ctts_index < sc->ctts_count &&
            sc->ctts_data[sc->ctts_index].count == sc->ctts_sample) {
            sc->ctts_index++;
            sc->ctts_sample = 0;
        }
        if (sc->wrong_dts)
            pkt->dts = AV_NOPTS_VALUE;
    } else {
        int64_t next_dts = (sc->current_sample < st->nb_index_entries) ?
            st->index_entries[sc->current_sample].timestamp : st->duration;
        pkt->duration = next_dts - pkt->dts;
        pkt->pts = pkt->dts;
    }
    if (st->discard == AVDISCARD_ALL)
        goto retry;
    pkt->flags |= sample->flags & AVINDEX_KEYFRAME ? AV_PKT_FLAG_KEY : 0;
    pkt->pos = sample->pos;

    return 0;
}

static int mov_seek_stream(AVFormatContext *s, AVStream *st, int64_t timestamp, int flags)
{
    MOVStreamContext *sc = st->priv_data;
    int sample, time_sample;
    int i;

    sample = av_index_search_timestamp(st, timestamp, flags);
    av_log(s, AV_LOG_TRACE, "stream %d, timestamp %"PRId64", sample %d\n", st->index, timestamp, sample);
    if (sample < 0 && st->nb_index_entries && timestamp < st->index_entries[0].timestamp)
        sample = 0;
    if (sample < 0) /* not sure what to do */
        return AVERROR_INVALIDDATA;
    sc->current_sample = sample;
    av_log(s, AV_LOG_TRACE, "stream %d, found sample %d\n", st->index, sc->current_sample);
    /* adjust ctts index */
    if (sc->ctts_data) {
        time_sample = 0;
        for (i = 0; i < sc->ctts_count; i++) {
            int next = time_sample + sc->ctts_data[i].count;
            if (next > sc->current_sample) {
                sc->ctts_index = i;
                sc->ctts_sample = sc->current_sample - time_sample;
                break;
            }
            time_sample = next;
        }
    }
    return sample;
}

static int mov_read_seek(AVFormatContext *s, int stream_index, int64_t sample_time, int flags)
{
    MOVContext *mc = s->priv_data;
    AVStream *st;
    int sample;
    int i;

    if (stream_index >= s->nb_streams)
        return AVERROR_INVALIDDATA;

    st = s->streams[stream_index];
    sample = mov_seek_stream(s, st, sample_time, flags);
    if (sample < 0)
        return sample;

    if (mc->seek_individually) {
        /* adjust seek timestamp to found sample timestamp */
        int64_t seek_timestamp = st->index_entries[sample].timestamp;

        for (i = 0; i < s->nb_streams; i++) {
            int64_t timestamp;
            MOVStreamContext *sc = s->streams[i]->priv_data;
            st = s->streams[i];
            st->skip_samples = (sample_time <= 0) ? sc->start_pad : 0;

            if (stream_index == i)
                continue;

            timestamp = av_rescale_q(seek_timestamp, s->streams[stream_index]->time_base, st->time_base);
            mov_seek_stream(s, st, timestamp, flags);
        }
    } else {
        for (i = 0; i < s->nb_streams; i++) {
            MOVStreamContext *sc;
            st = s->streams[i];
            sc = st->priv_data;
            sc->current_sample = 0;
        }
        while (1) {
            MOVStreamContext *sc;
            AVIndexEntry *entry = mov_find_next_sample(s, &st);
            if (!entry)
                return AVERROR_INVALIDDATA;
            sc = st->priv_data;
            if (sc->ffindex == stream_index && sc->current_sample == sample)
                break;
            sc->current_sample++;
        }
    }
    return 0;
}

#define OFFSET(x) offsetof(MOVContext, x)
#define FLAGS AV_OPT_FLAG_VIDEO_PARAM | AV_OPT_FLAG_DECODING_PARAM
static const AVOption mov_options[] = {
    {"use_absolute_path",
        "allow using absolute path when opening alias, this is a possible security issue",
        OFFSET(use_absolute_path), FF_OPT_TYPE_INT, {.i64 = 0},
        0, 1, FLAGS},
    {"seek_streams_individually",
        "Seek each stream individually to the to the closest point",
        OFFSET(seek_individually), AV_OPT_TYPE_INT, { .i64 = 1 },
        0, 1, FLAGS},
    {"ignore_editlist", "", OFFSET(ignore_editlist), FF_OPT_TYPE_INT, {.i64 = 0},
        0, 1, FLAGS},
    {"use_mfra_for",
        "use mfra for fragment timestamps",
        OFFSET(use_mfra_for), FF_OPT_TYPE_INT, {.i64 = FF_MOV_FLAG_MFRA_AUTO},
        -1, FF_MOV_FLAG_MFRA_PTS, FLAGS,
        "use_mfra_for"},
    {"auto", "auto", 0, AV_OPT_TYPE_CONST, {.i64 = FF_MOV_FLAG_MFRA_AUTO}, 0, 0,
        FLAGS, "use_mfra_for" },
    {"dts", "dts", 0, AV_OPT_TYPE_CONST, {.i64 = FF_MOV_FLAG_MFRA_DTS}, 0, 0,
        FLAGS, "use_mfra_for" },
    {"pts", "pts", 0, AV_OPT_TYPE_CONST, {.i64 = FF_MOV_FLAG_MFRA_PTS}, 0, 0,
        FLAGS, "use_mfra_for" },
    { "export_all", "Export unrecognized metadata entries", OFFSET(export_all),
        AV_OPT_TYPE_INT, { .i64 = 0 }, 0, 1, .flags = FLAGS },
    { "export_xmp", "Export full XMP metadata", OFFSET(export_xmp),
        AV_OPT_TYPE_INT, { .i64 = 0 }, 0, 1, .flags = FLAGS },
    { NULL },
};

static const AVClass mov_class = {
    .class_name = "mov,mp4,m4a,3gp,3g2,mj2",
    .item_name  = av_default_item_name,
    .option     = mov_options,
    .version    = LIBAVUTIL_VERSION_INT,
};

AVInputFormat ff_mov_demuxer = {
    .name           = "mov,mp4,m4a,3gp,3g2,mj2",
    .long_name      = NULL_IF_CONFIG_SMALL("QuickTime / MOV"),
    .priv_class     = &mov_class,
    .priv_data_size = sizeof(MOVContext),
    .extensions     = "mov,mp4,m4a,3gp,3g2,mj2",
    .read_probe     = mov_probe,
    .read_header    = mov_read_header,
    .read_packet    = mov_read_packet,
    .read_close     = mov_read_close,
    .read_seek      = mov_read_seek,
    .flags          = AVFMT_NO_BYTE_SEEK,
};<|MERGE_RESOLUTION|>--- conflicted
+++ resolved
@@ -403,17 +403,10 @@
         if (!raw && (data_type == 3 || (data_type == 0 && (langcode < 0x400 || langcode == 0x7fff)))) { // MAC Encoded
             mov_read_mac_string(c, pb, str_size, str, str_size_alloc);
         } else {
-<<<<<<< HEAD
-            int ret = avio_read(pb, str, str_size);
-            if (ret != str_size) {
-                av_freep(&str);
-                return ret < 0 ? ret : AVERROR_INVALIDDATA;
-=======
             int ret = ffio_read_size(pb, str, str_size);
             if (ret < 0) {
                 av_free(str);
                 return ret;
->>>>>>> 5c720657
             }
             str[str_size] = 0;
         }
@@ -458,14 +451,9 @@
         if ((atom.size -= 9+str_len) < 0)
             return 0;
 
-<<<<<<< HEAD
-        if (avio_read(pb, str, str_len) != str_len)
-            return AVERROR_INVALIDDATA;
-=======
         ret = ffio_read_size(pb, str, str_len);
         if (ret < 0)
             return ret;
->>>>>>> 5c720657
         str[str_len] = 0;
         avpriv_new_chapter(c->fc, i, (AVRational){1,10000000}, start, AV_NOPTS_VALUE, str);
     }
@@ -518,14 +506,9 @@
 
             volume_len = avio_r8(pb);
             volume_len = FFMIN(volume_len, 27);
-<<<<<<< HEAD
-            if (avio_read(pb, dref->volume, 27) != 27)
-                return AVERROR_INVALIDDATA;
-=======
             ret = ffio_read_size(pb, dref->volume, 27);
             if (ret < 0)
                 return ret;
->>>>>>> 5c720657
             dref->volume[volume_len] = 0;
             av_log(c->fc, AV_LOG_DEBUG, "volume %s, len %d\n", dref->volume, volume_len);
 
@@ -533,14 +516,9 @@
 
             len = avio_r8(pb);
             len = FFMIN(len, 63);
-<<<<<<< HEAD
-            if (avio_read(pb, dref->filename, 63) != 63)
-                return AVERROR_INVALIDDATA;
-=======
             ret = ffio_read_size(pb, dref->filename, 63);
             if (ret < 0)
                 return ret;
->>>>>>> 5c720657
             dref->filename[len] = 0;
             av_log(c->fc, AV_LOG_DEBUG, "filename %s, len %d\n", dref->filename, len);
 
@@ -567,17 +545,11 @@
                     dref->path = av_mallocz(len+1);
                     if (!dref->path)
                         return AVERROR(ENOMEM);
-<<<<<<< HEAD
-                    if (avio_read(pb, dref->path, len) != len) {
-                        av_freep(&dref->path);
-                        return AVERROR_INVALIDDATA;
-=======
 
                     ret = ffio_read_size(pb, dref->path, len);
                     if (ret < 0) {
                         av_freep(&dref->path);
                         return ret;
->>>>>>> 5c720657
                     }
                     if (type == 18) // no additional processing needed
                         continue;
@@ -595,17 +567,11 @@
                     dref->dir = av_malloc(len+1);
                     if (!dref->dir)
                         return AVERROR(ENOMEM);
-<<<<<<< HEAD
-                    if (avio_read(pb, dref->dir, len) != len) {
-                        av_freep(&dref->dir);
-                        return AVERROR_INVALIDDATA;
-=======
 
                     ret = ffio_read_size(pb, dref->dir, len);
                     if (ret < 0) {
                         av_freep(&dref->dir);
                         return ret;
->>>>>>> 5c720657
                     }
                     dref->dir[len] = 0;
                     for (j = 0; j < len; j++)
@@ -663,17 +629,11 @@
         title_str = av_malloc(title_size + 1); /* Add null terminator */
         if (!title_str)
             return AVERROR(ENOMEM);
-<<<<<<< HEAD
-        if (avio_read(pb, title_str, title_size) != title_size) {
-            av_freep(&title_str);
-            return AVERROR_INVALIDDATA;
-=======
 
         ret = ffio_read_size(pb, title_str, title_size);
         if (ret < 0) {
             av_freep(&title_str);
             return ret;
->>>>>>> 5c720657
         }
         title_str[title_size] = 0;
         if (title_str[0]) {
@@ -858,11 +818,6 @@
     if (ret < 0)
         return ret;
 
-<<<<<<< HEAD
-    if (avio_read(pb, type, 4) != 4)
-        return AVERROR_INVALIDDATA;
-=======
->>>>>>> 5c720657
     if (strcmp(type, "qt  "))
         c->isom = 1;
     av_log(c->fc, AV_LOG_DEBUG, "ISO: File Type Major Brand: %.4s\n",(char *)&type);
@@ -876,17 +831,11 @@
     comp_brands_str = av_malloc(comp_brand_size + 1); /* Add null terminator */
     if (!comp_brands_str)
         return AVERROR(ENOMEM);
-<<<<<<< HEAD
-    if (avio_read(pb, comp_brands_str, comp_brand_size) != comp_brand_size) {
-        av_freep(&comp_brands_str);
-        return AVERROR_INVALIDDATA;
-=======
 
     ret = ffio_read_size(pb, comp_brands_str, comp_brand_size);
     if (ret < 0) {
         av_freep(&comp_brands_str);
         return ret;
->>>>>>> 5c720657
     }
     comp_brands_str[comp_brand_size] = 0;
     av_dict_set(&c->fc->metadata, "compatible_brands", comp_brands_str, 0);
@@ -1035,39 +984,7 @@
     avio_rb32(pb); /* selection duration */
     avio_rb32(pb); /* current time */
     avio_rb32(pb); /* next track ID */
-<<<<<<< HEAD
-=======
-
-    return 0;
-}
-
-static int mov_read_smi(MOVContext *c, AVIOContext *pb, MOVAtom atom)
-{
-    AVStream *st;
-    int ret;
-
-    if (c->fc->nb_streams < 1)
-        return 0;
-    st = c->fc->streams[c->fc->nb_streams-1];
-
-    if ((uint64_t)atom.size > (1<<30))
-        return AVERROR_INVALIDDATA;
-
-    // currently SVQ3 decoder expect full STSD header - so let's fake it
-    // this should be fixed and just SMI header should be passed
-    av_free(st->codec->extradata);
-    st->codec->extradata = av_mallocz(atom.size + 0x5a + FF_INPUT_BUFFER_PADDING_SIZE);
-    if (!st->codec->extradata)
-        return AVERROR(ENOMEM);
-    st->codec->extradata_size = 0x5a + atom.size;
-    memcpy(st->codec->extradata, "SVQ3", 4); // fake
-
-    ret = ffio_read_size(pb, st->codec->extradata + 0x5a, atom.size);
-    if (ret < 0)
-        return ret;
-
-    av_log(c->fc, AV_LOG_TRACE, "Reading SMI %"PRId64"  %s\n", atom.size, st->codec->extradata + 0x5a);
->>>>>>> 5c720657
+
     return 0;
 }
 
@@ -1114,14 +1031,9 @@
         return 0;
     st = c->fc->streams[c->fc->nb_streams - 1];
 
-<<<<<<< HEAD
-    if (avio_read(pb, color_parameter_type, 4) != 4)
-        return AVERROR_INVALIDDATA;
-=======
     ret = ffio_read_size(pb, color_parameter_type, 4);
     if (ret < 0)
         return ret;
->>>>>>> 5c720657
     if (strncmp(color_parameter_type, "nclx", 4) &&
         strncmp(color_parameter_type, "nclc", 4)) {
         av_log(c->fc, AV_LOG_WARNING, "unsupported color_parameter_type %s\n",
@@ -1238,7 +1150,7 @@
 
     AV_WB32(buf    , atom.size + 8);
     AV_WL32(buf + 4, atom.type);
-    err = avio_read(pb, buf + 8, atom.size);
+    err = ffio_read_size(pb, buf + 8, atom.size);
     if (err < 0) {
         codec->extradata_size -= atom.size;
         return err;
@@ -1317,7 +1229,6 @@
             avctx->width  = AV_RB16(&avctx->extradata[38]);
         }
     }
-<<<<<<< HEAD
     return ret;
 }
 
@@ -1385,18 +1296,6 @@
 static int mov_read_svq3(MOVContext *c, AVIOContext *pb, MOVAtom atom)
 {
     return mov_read_extradata(c, pb, atom, AV_CODEC_ID_SVQ3);
-=======
-    buf = st->codec->extradata + st->codec->extradata_size;
-    st->codec->extradata_size= size - FF_INPUT_BUFFER_PADDING_SIZE;
-    AV_WB32(       buf    , atom.size + 8);
-    AV_WL32(       buf + 4, atom.type);
-
-    err = ffio_read_size(pb, buf + 8, atom.size);
-    if (err < 0)
-        return err;
-
-    return 0;
->>>>>>> 5c720657
 }
 
 static int mov_read_wave(MOVContext *c, AVIOContext *pb, MOVAtom atom)
@@ -1416,16 +1315,9 @@
         st->codec->codec_id == AV_CODEC_ID_SPEEX) {
         // pass all frma atom to codec, needed at least for QDMC and QDM2
         av_freep(&st->codec->extradata);
-        if (ff_get_extradata(st->codec, pb, atom.size) < 0)
-            return AVERROR(ENOMEM);
-<<<<<<< HEAD
-=======
-        st->codec->extradata_size = atom.size;
-
-        ret = ffio_read_size(pb, st->codec->extradata, atom.size);
+        ret = ff_get_extradata(st->codec, pb, atom.size);
         if (ret < 0)
             return ret;
->>>>>>> 5c720657
     } else if (atom.size > 8) { /* to read frma, esds atoms */
         if ((ret = mov_read_default(c, pb, atom)) < 0)
             return ret;
@@ -1464,16 +1356,9 @@
         return 0;
     }
     av_freep(&st->codec->extradata);
-    if (ff_get_extradata(st->codec, pb, atom.size) < 0)
-        return AVERROR(ENOMEM);
-<<<<<<< HEAD
-=======
-    st->codec->extradata_size = atom.size;
-
-    ret = ffio_read_size(pb, st->codec->extradata, atom.size);
+    ret = ff_get_extradata(st->codec, pb, atom.size);
     if (ret < 0)
         return ret;
->>>>>>> 5c720657
 
     return 0;
 }
@@ -1496,14 +1381,9 @@
         return 0;
 
     avio_seek(pb, 6, SEEK_CUR);
-<<<<<<< HEAD
     av_freep(&st->codec->extradata);
-    if ((ret = ff_get_extradata(st->codec, pb, atom.size - 7)) < 0)
-=======
-
-    ret = ffio_read_size(pb, st->codec->extradata, st->codec->extradata_size);
+    ret = ff_get_extradata(st->codec, pb, atom.size - 7);
     if (ret < 0)
->>>>>>> 5c720657
         return ret;
 
     return 0;
@@ -1529,17 +1409,11 @@
         return AVERROR_INVALIDDATA;
 
     avio_skip(pb, 40);
-<<<<<<< HEAD
     av_freep(&st->codec->extradata);
-    if (ff_get_extradata(st->codec, pb, atom.size - 40) < 0)
-        return AVERROR(ENOMEM);
-=======
-
-    ret = ffio_read_size(pb, st->codec->extradata, atom.size - 40);
+    ret = ff_get_extradata(st->codec, pb, atom.size - 40);
     if (ret < 0)
         return ret;
 
->>>>>>> 5c720657
     return 0;
 }
 
@@ -1916,9 +1790,12 @@
     int ret;
 
     if (st->codec->codec_tag == MKTAG('t','m','c','d')) {
-        if ((int)size != size || ff_get_extradata(st->codec, pb, size) < 0)
+        if ((int)size != size)
             return AVERROR(ENOMEM);
-<<<<<<< HEAD
+
+        ret = ff_get_extradata(st->codec, pb, size);
+        if (ret < 0)
+            return ret;
         if (size > 16) {
             MOVStreamContext *tmcd_ctx = st->priv_data;
             int val;
@@ -1956,11 +1833,6 @@
                 }
             }
         }
-=======
-        ret = ffio_read_size(pb, st->codec->extradata, size);
-        if (ret < 0)
-            return ret;
->>>>>>> 5c720657
     } else {
         /* other codec type, just skip (rtp, mp4s ...) */
         avio_skip(pb, size);
@@ -3038,16 +2910,10 @@
         *p = av_malloc(len + 1);
         if (!*p)
             break;
-<<<<<<< HEAD
-        if (avio_read(pb, *p, len) != len) {
-            av_freep(p);
-            return AVERROR_INVALIDDATA;
-=======
         ret = ffio_read_size(pb, *p, len);
         if (ret < 0) {
             av_freep(p);
             return ret;
->>>>>>> 5c720657
         }
         (*p)[len] = 0;
     }
@@ -3533,18 +3399,10 @@
         av_free(cmov_data);
         return AVERROR(ENOMEM);
     }
-<<<<<<< HEAD
-    if (avio_read(pb, cmov_data, cmov_len) != cmov_len) {
-        av_freep(&cmov_data);
-        av_freep(&moov_data);
-        return AVERROR_INVALIDDATA;
-    }
-=======
     ret = ffio_read_size(pb, cmov_data, cmov_len);
     if (ret < 0)
         goto free_and_return;
 
->>>>>>> 5c720657
     if (uncompress (moov_data, (uLongf *) &moov_len, (const Bytef *)cmov_data, cmov_len) != Z_OK)
         goto free_and_return;
     if (ffio_init_context(&ctx, moov_data, moov_len, 0, NULL, NULL, NULL, NULL) != 0)
