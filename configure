--- conflicted
+++ resolved
@@ -3369,15 +3369,12 @@
         "defined (__MINGW64_VERSION_MAJOR) || (__MINGW32_MAJOR_VERSION > 3) || \
             (__MINGW32_MAJOR_VERSION == 3 && __MINGW32_MINOR_VERSION >= 15)" ||
         die "ERROR: MinGW runtime version must be >= 3.15."
-<<<<<<< HEAD
+    add_cppflags -U__STRICT_ANSI__
     if check_cpp_condition _mingw.h "defined(__MINGW64_VERSION_MAJOR) && \
             __MINGW64_VERSION_MAJOR < 3"; then
         add_compat msvcrt/snprintf.o
         add_cflags "-include $source_path/compat/msvcrt/snprintf.h"
     fi
-=======
-    add_cppflags -U__STRICT_ANSI__
->>>>>>> 4db96649
 elif check_func_headers stdlib.h _get_doserrno; then
     libc_type=msvcrt
     add_compat strtod.o strtod=avpriv_strtod
